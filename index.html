--- conflicted
+++ resolved
@@ -1499,20 +1499,13 @@
                     <button class="btn" id="numistaImportBtn">Import from Numista</button>
                     <div class="import-dropdown" id="numistaImportOptions">
                       <button class="btn" id="numistaOverride">Override</button>
-<<<<<<< HEAD
+
                       <button class="btn" id="numistaMerge">Merge</button>
                     </div>
                     <input type="file" id="numistaImportFile" accept=".csv" hidden />
                     <div class="beta-warning">⚠️ Numista import is a beta feature</div>
                   </div>
-=======
-                    <button class="btn" id="numistaMerge">Merge</button>
-                  </div>
-                  <input type="file" id="numistaImportFile" accept=".csv" hidden />
-                    <div class="beta-warning">⚠️ Numista import is a beta feature</div>
-
-   z              </div>
->>>>>>> bf47fc1f
+
                 </div>
               </div>
             </div>
