<!doctype html>
<!--
  StackTrackr - Main Application Interface
  
  A comprehensive client-side web application for tracking precious metal investments
  including silver, gold, platinum, and palladium. Features include spot price management,
  premium calculations, collectable item handling, and multi-format data import/export.
  
  All data is stored locally using localStorage - no server required.
  Application version is managed dynamically via constants.js
-->
<html lang="en">
  <head>
    <!--
    Content Security Policy is intentionally relaxed to ensure
    local file execution when opening this tool with the file:// protocol.
    The previous strict policy blocked external scripts and prevented
    the interface from rendering. The simplified policy below permits
    all sources while keeping inline execution restrictions.
  -->
    <meta
      http-equiv="Content-Security-Policy"
      content="default-src * 'unsafe-inline' 'unsafe-eval' data: blob:;"
    />
    <meta charset="utf-8" />
    <meta
      content="width=device-width, initial-scale=1, minimum-scale=1, user-scalable=yes"
      name="viewport"
    />

    <!-- Title is dynamically updated by init.js using APP_VERSION constant -->
    <title>StackTrackr</title>
    <!-- FILE PROTOCOL COMPATIBILITY - MUST LOAD FIRST -->
    <script src="./js/file-protocol-fix.js"></script>

    <!-- External libraries for data import/export functionality -->
    <script
      defer=""
      src="https://cdnjs.cloudflare.com/ajax/libs/xlsx/0.18.5/xlsx.full.min.js"
    ></script>
    <script
      defer=""
      src="https://cdnjs.cloudflare.com/ajax/libs/PapaParse/5.4.1/papaparse.min.js"
    ></script>
    <script
      defer=""
      src="https://cdnjs.cloudflare.com/ajax/libs/jspdf/2.5.1/jspdf.umd.min.js"
    ></script>
    <script
      defer=""
      src="https://cdnjs.cloudflare.com/ajax/libs/jspdf-autotable/3.5.25/jspdf.plugin.autotable.min.js"
    ></script>
    <!-- Chart.js for pie charts -->
    <script
      defer=""
      src="https://cdnjs.cloudflare.com/ajax/libs/Chart.js/3.9.1/chart.min.js"
    ></script>
    <!-- JSZip for backup functionality -->
    <script
      defer=""
      src="https://cdnjs.cloudflare.com/ajax/libs/jszip/3.10.1/jszip.min.js"
    ></script>

    <link rel="stylesheet" href="./css/styles.css" />
  </head>
  <body>
    <!-- Application Header -->
    <div class="app-header">
      <div class="app-title">
        <h1>StackTrackr</h1>
        <p class="app-subtitle">The open source precious metals tracking tool.</p>
      </div>
      <div style="margin-left: auto; display: flex; gap: 0.5rem">
        <button class="btn" id="aboutBtn" title="About" aria-label="About">
          About 📖
        </button>
        <button class="btn" id="apiBtn" title="API" aria-label="API">
          API 🔌
        </button>
        <a
          class="btn"
          id="communityBtn"
          href="https://www.reddit.com/r/stackrtrackr/"
          target="_blank"
          rel="noopener"
          title="Community"
          aria-label="Community"
        >
          <img
            src="https://www.redditstatic.com/desktop2x/img/favicon/favicon-32x32.png"
            alt=""
            style="height: 1em; width: 1em"
          />
          Community
        </a>
        <button class="btn" id="filesBtn" title="Files" aria-label="Files">
          Files 📁
        </button>
        <button
          class="btn theme-btn"
          id="appearanceBtn"
          title="Theme"
          aria-label="Theme"
        ></button>
      </div>
    </div>
    <div class="container">
      <!-- =============================================================================
         SPOT PRICES SECTION
         
         Displays current spot prices for all four supported metals and provides
         manual input controls for setting custom spot prices. Each metal has:
         - Display card showing current spot price
         - Input field for setting new spot price
         - Save and Reset buttons for price management
         
         Spot prices are used for premium calculations and profit/loss analysis
         ============================================================================= -->
      <section class="spot-prices">
        <div
          class="grid"
          style="
            grid-template-columns: repeat(auto-fit, minmax(220px, 1fr));
            gap: 1rem;
          "
        >
          <!-- Silver spot price controls -->
          <div class="spot-input silver">
            <div class="spot-card">
              <div class="spot-card-label">Silver Spot Price</div>
              <div class="spot-card-value" id="spotPriceDisplaySilver">$ -</div>
              <div class="spot-card-timestamp" id="spotTimestampSilver">
                No data
              </div>
            </div>
            <div class="spot-actions">
              <button
                class="btn spot-action-btn"
                id="syncBtnSilver"
                title="Sync from API"
                disabled
              >
                Sync
              </button>
              <button
                class="btn spot-action-btn"
                id="addBtnSilver"
                title="Add/Override Price"
              >
                Add
              </button>
              <button
                class="btn spot-action-btn"
                id="resetBtnSilver"
                title="Reset to Default/API"
              >
                Reset
              </button>
            </div>
            <div
              class="manual-input"
              id="manualInputSilver"
              style="display: none"
            >
              <label for="userSpotPriceSilver">Manual Silver Price</label>
              <div class="currency-input">
                <input
                  id="userSpotPriceSilver"
                  min="0"
                  placeholder="Enter price"
                  step="0.01"
                  type="number"
                />
              </div>
              <div class="grid grid-2">
                <button class="btn" id="saveSpotBtnSilver">Save</button>
                <button class="btn" id="cancelSpotBtnSilver">Cancel</button>
              </div>
            </div>
          </div>
          <!-- Gold spot price controls -->
          <div class="spot-input gold">
            <div class="spot-card">
              <div class="spot-card-label">Gold Spot Price</div>
              <div class="spot-card-value" id="spotPriceDisplayGold">$ -</div>
              <div class="spot-card-timestamp" id="spotTimestampGold">
                No data
              </div>
            </div>
            <div class="spot-actions">
              <button
                class="btn spot-action-btn"
                id="syncBtnGold"
                title="Sync from API"
                disabled
              >
                Sync
              </button>
              <button
                class="btn spot-action-btn"
                id="addBtnGold"
                title="Add/Override Price"
              >
                Add
              </button>
              <button
                class="btn spot-action-btn"
                id="resetBtnGold"
                title="Reset to Default/API"
              >
                Reset
              </button>
            </div>
            <div
              class="manual-input"
              id="manualInputGold"
              style="display: none"
            >
              <label for="userSpotPriceGold">Manual Gold Price</label>
              <div class="currency-input">
                <input
                  id="userSpotPriceGold"
                  min="0"
                  placeholder="Enter price"
                  step="0.01"
                  type="number"
                />
              </div>
              <div class="grid grid-2">
                <button class="btn" id="saveSpotBtnGold">Save</button>
                <button class="btn" id="cancelSpotBtnGold">Cancel</button>
              </div>
            </div>
          </div>
          <!-- Platinum spot price controls -->
          <div class="spot-input platinum">
            <div class="spot-card">
              <div class="spot-card-label">Platinum Spot Price</div>
              <div class="spot-card-value" id="spotPriceDisplayPlatinum">
                $ -
              </div>
              <div class="spot-card-timestamp" id="spotTimestampPlatinum">
                No data
              </div>
            </div>
            <div class="spot-actions">
              <button
                class="btn spot-action-btn"
                id="syncBtnPlatinum"
                title="Sync from API"
                disabled
              >
                Sync
              </button>
              <button
                class="btn spot-action-btn"
                id="addBtnPlatinum"
                title="Add/Override Price"
              >
                Add
              </button>
              <button
                class="btn spot-action-btn"
                id="resetBtnPlatinum"
                title="Reset to Default/API"
              >
                Reset
              </button>
            </div>
            <div
              class="manual-input"
              id="manualInputPlatinum"
              style="display: none"
            >
              <label for="userSpotPricePlatinum">Manual Platinum Price</label>
              <div class="currency-input">
                <input
                  id="userSpotPricePlatinum"
                  min="0"
                  placeholder="Enter price"
                  step="0.01"
                  type="number"
                />
              </div>
              <div class="grid grid-2">
                <button class="btn" id="saveSpotBtnPlatinum">Save</button>
                <button class="btn" id="cancelSpotBtnPlatinum">Cancel</button>
              </div>
            </div>
          </div>
          <!-- Palladium spot price controls -->
          <div class="spot-input palladium">
            <div class="spot-card">
              <div class="spot-card-label">Palladium Spot Price</div>
              <div class="spot-card-value" id="spotPriceDisplayPalladium">
                $ -
              </div>
              <div class="spot-card-timestamp" id="spotTimestampPalladium">
                No data
              </div>
            </div>
            <div class="spot-actions">
              <button
                class="btn spot-action-btn"
                id="syncBtnPalladium"
                title="Sync from API"
                disabled
              >
                Sync
              </button>
              <button
                class="btn spot-action-btn"
                id="addBtnPalladium"
                title="Add/Override Price"
              >
                Add
              </button>
              <button
                class="btn spot-action-btn"
                id="resetBtnPalladium"
                title="Reset to Default/API"
              >
                Reset
              </button>
            </div>
            <div
              class="manual-input"
              id="manualInputPalladium"
              style="display: none"
            >
              <label for="userSpotPricePalladium">Manual Palladium Price</label>
              <div class="currency-input">
                <input
                  id="userSpotPricePalladium"
                  min="0"
                  placeholder="Enter price"
                  step="0.01"
                  type="number"
                />
              </div>
              <div class="grid grid-2">
                <button class="btn" id="saveSpotBtnPalladium">Save</button>
                <button class="btn" id="cancelSpotBtnPalladium">Cancel</button>
              </div>
            </div>
          </div>
        </div>
      </section><!-- =============================================================================
         INVENTORY FORM SECTION
         
         Primary data entry form for adding new inventory items. Includes fields for:
         - Metal type selection (Silver, Gold, Platinum, Palladium)
         - Item details (name, type, quantity, weight)
         - Purchase information (price, location, storage location, date)
         
         Form submission is handled by events.js with validation and automatic
         premium calculation based on current spot prices
         ============================================================================= -->
      <!--
        Legacy add item form - commented out pending removal after
        verifying new modal workflow.
      <section class="form-section">
        ...
      </section>
      -->
      <!-- =============================================================================
         INVENTORY

         Wrapper containing search and inventory table
         ============================================================================= -->
      <section class="inventory-section">
        <!-- =============================================================================
           SEARCH FUNCTIONALITY

           Live search interface that filters inventory table in real-time.
           Searches across all relevant fields including:
           - Metal type, name, type, purchase/storage locations, date
           - Quantity, weight, price values
           - Collectable status (yes/no)

           Search is case-insensitive and supports partial matches
           Implementation in search.js with filterInventory() function
           ============================================================================= -->
        <section class="search-section">
          <div class="search-container">
            <input
              id="searchInput"
              placeholder="Search inventory by metal, name, type, purchase location, storage location, notes, date..."
              type="text"
            />
            <button class="btn" id="clearSearchBtn">Clear</button>
            <button class="btn success" id="newItemBtn">New Item</button>
          </div>
          <div class="search-results-info" id="searchResultsInfo"></div>
        </section>
        <!-- =============================================================================
           INVENTORY TABLE SECTION

           Main data display table showing all inventory items with:
           - Sortable columns (click headers to sort ascending/descending)
           - Clickable item names for editing (opens edit modal)
           - Collectable status checkboxes for quick toggle
           - Delete buttons with confirmation
           - Responsive design with column resizing capability

        Table rendering handled by renderTable() in inventory.js
         Pagination controls limit display to selected items per page
         ============================================================================= -->
        <section class="table-section">
          <table id="inventoryTable">
          <thead>
            <tr>
              <th class="shrink" data-column="date">Date</th>
              <th class="shrink" data-column="type">Type</th>
              <th class="shrink" data-column="metal">Metal</th>
              <th class="expand" data-column="name">Name</th>
              <th class="shrink" data-column="qty">Qty</th>
              <th class="shrink" data-column="weight">Weight<br />(oz)</th>
              <th class="shrink" data-column="purchasePrice">Purchase<br />Price ($)</th>
              <th class="shrink" data-column="spot">Spot at<br />Purchase ($)</th>
              <th class="shrink" data-column="premium">Premium<br />($)</th>
              <th class="shrink" data-column="purchaseLocation">Purchase<br />Location</th>
              <th class="shrink" data-column="storageLocation">Storage<br />Location</th>
              <th class="shrink" data-column="collectable">Collectable</th>
              <th class="shrink" data-column="notes">Notes</th>
              <th class="shrink" data-column="delete">Delete</th>
            </tr>
          </thead>
          <tbody></tbody>
        </table>
      </section>
      <section class="table-controls-section">
        <div class="table-controls">
          <span id="changeLogBtn" class="change-log-label">Change Log</span>
          <span class="table-disclaimer"
            >All data is stored locally. Back up often.</span
          >
          <div class="items-per-page">
            <span class="items-label">Items:</span>
            <select class="pagination-select" id="itemsPerPage">
              <option selected value="10">10</option>
              <option value="15">15</option>
              <option value="25">25</option>
              <option value="50">50</option>
              <option value="100">100</option>
            </select>
          </div>
        </div>
      </section>
      <!-- Pagination Controls -->
      <section class="pagination-section">
          <div class="pagination-container">
            <div class="pagination-controls">
              <div class="pagination-buttons">
                <div class="pagination-left">
                  <button
                    class="pagination-btn"
                    id="firstPage"
                    title="First Page"
                  >
                    «
                  </button>
                  <button
                    class="pagination-btn"
                    id="prevPage"
                    title="Previous Page"
                  >
                    ‹
                  </button>
                </div>
                <div class="pagination-center" id="pageNumbers"></div>
                <div class="pagination-right">
                  <button class="pagination-btn" id="nextPage" title="Next Page">
                    ›
                  </button>
                  <button class="pagination-btn" id="lastPage" title="Last Page">
                    »
                  </button>
                </div>
              </div>
            </div>
          </div>
      </section>
      <!-- =============================================================================
         TOTALS SECTION

         Comprehensive financial summary cards for each metal type showing:
         - Total items and weight in inventory
         - Purchase price vs current value calculations
         - Average prices (overall, collectable, non-collectable)
         - Premium analysis and profit/loss calculations
         - Clickable totals titles opening analytics modals with pie charts

         All calculations are performed by updateSummary() in inventory.js
         Values are updated automatically when inventory changes
         ============================================================================= -->
      <section class="totals-section">
        <div class="totals">
          <!-- Silver totals card -->
          <div class="total-card silver">
            <div class="total-title" data-metal="Silver">Silver Totals</div>
            <div class="total-group">
              <div class="total-item">
                <span class="total-label">Total Items:</span>
                <span class="total-value" id="totalItemsSilver">0</span>
              </div>
              <div class="total-item">
                <span class="total-label">Total Weight (oz):</span>
                <span class="total-value" id="totalWeightSilver">0.00</span>
              </div>
            </div>
            <div class="total-group">
              <div class="total-item">
                <span class="total-label">Purchase Price:</span>
                <span class="total-value" id="totalPurchasedSilver">$0.00</span>
              </div>
              <div class="total-item">
                <span class="total-label">Melt Value:</span>
                <span class="total-value" id="currentValueSilver">$0.00</span>
              </div>
              <div class="total-item">
                <span class="total-label">Avg. Price (oz):</span>
                <span class="total-value" id="avgPriceSilver">$0.00</span>
              </div>
              <div class="total-item">
                <span class="total-label">Avg. Collectable (oz):</span>
                <span class="total-value" id="avgCollectablePriceSilver"
                  >$0.00</span
                >
              </div>
              <div class="total-item">
                <span class="total-label">Avg Non-Collectable (oz):</span>
                <span class="total-value" id="avgNonCollectablePriceSilver"
                  >$0.00</span
                >
              </div>
              <div class="total-item">
                <span class="total-label">Avg. Premium (oz):</span>
                <span class="total-value" id="avgPremiumSilver">$0.00</span>
              </div>
            </div>
            <div class="total-group">
              <div class="total-item">
                <span class="total-label">Lifetime Premiums Paid:</span>
                <span class="total-value" id="totalPremiumSilver">$0.00</span>
              </div>
              <div class="total-item">
                <span class="total-label">Lifetime Loss/Profit:</span>
                <span class="total-value" id="lossProfitSilver">$0.00</span>
              </div>
            </div>
          </div>
          <!-- Gold totals card -->
          <div class="total-card gold">
            <div class="total-title" data-metal="Gold">Gold Totals</div>
            <div class="total-group">
              <div class="total-item">
                <span class="total-label">Total Items:</span>
                <span class="total-value" id="totalItemsGold">0</span>
              </div>
              <div class="total-item">
                <span class="total-label">Total Weight (oz):</span>
                <span class="total-value" id="totalWeightGold">0.00</span>
              </div>
            </div>
            <div class="total-group">
              <div class="total-item">
                <span class="total-label">Purchase Price:</span>
                <span class="total-value" id="totalPurchasedGold">$0.00</span>
              </div>
              <div class="total-item">
                <span class="total-label">Melt Value:</span>
                <span class="total-value" id="currentValueGold">$0.00</span>
              </div>
              <div class="total-item">
                <span class="total-label">Avg. Price (oz):</span>
                <span class="total-value" id="avgPriceGold">$0.00</span>
              </div>
              <div class="total-item">
                <span class="total-label">Avg. Collectable (oz):</span>
                <span class="total-value" id="avgCollectablePriceGold"
                  >$0.00</span
                >
              </div>
              <div class="total-item">
                <span class="total-label">Avg Non-Collectable (oz):</span>
                <span class="total-value" id="avgNonCollectablePriceGold"
                  >$0.00</span
                >
              </div>
              <div class="total-item">
                <span class="total-label">Avg. Premium (oz):</span>
                <span class="total-value" id="avgPremiumGold">$0.00</span>
              </div>
            </div>
            <div class="total-group">
              <div class="total-item">
                <span class="total-label">Lifetime Premiums Paid:</span>
                <span class="total-value" id="totalPremiumGold">$0.00</span>
              </div>
              <div class="total-item">
                <span class="total-label">Lifetime Loss/Profit:</span>
                <span class="total-value" id="lossProfitGold">$0.00</span>
              </div>
            </div>
          </div>
          <!-- Platinum totals card -->
          <div class="total-card platinum">
            <div class="total-title" data-metal="Platinum">Platinum Totals</div>
            <div class="total-group">
              <div class="total-item">
                <span class="total-label">Total Items:</span>
                <span class="total-value" id="totalItemsPlatinum">0</span>
              </div>
              <div class="total-item">
                <span class="total-label">Total Weight (oz):</span>
                <span class="total-value" id="totalWeightPlatinum">0.00</span>
              </div>
            </div>
            <div class="total-group">
              <div class="total-item">
                <span class="total-label">Purchase Price:</span>
                <span class="total-value" id="totalPurchasedPlatinum"
                  >$0.00</span
                >
              </div>
              <div class="total-item">
                <span class="total-label">Melt Value:</span>
                <span class="total-value" id="currentValuePlatinum">$0.00</span>
              </div>
              <div class="total-item">
                <span class="total-label">Avg. Price (oz):</span>
                <span class="total-value" id="avgPricePlatinum">$0.00</span>
              </div>
              <div class="total-item">
                <span class="total-label">Avg. Collectable (oz):</span>
                <span class="total-value" id="avgCollectablePricePlatinum"
                  >$0.00</span
                >
              </div>
              <div class="total-item">
                <span class="total-label">Avg Non-Collectable (oz):</span>
                <span class="total-value" id="avgNonCollectablePricePlatinum"
                  >$0.00</span
                >
              </div>
              <div class="total-item">
                <span class="total-label">Avg. Premium (oz):</span>
                <span class="total-value" id="avgPremiumPlatinum">$0.00</span>
              </div>
            </div>
            <div class="total-group">
              <div class="total-item">
                <span class="total-label">Lifetime Premiums Paid:</span>
                <span class="total-value" id="totalPremiumPlatinum">$0.00</span>
              </div>
              <div class="total-item">
                <span class="total-label">Lifetime Loss/Profit:</span>
                <span class="total-value" id="lossProfitPlatinum">$0.00</span>
              </div>
            </div>
          </div>
          <!-- Palladium totals card -->
          <div class="total-card palladium">
            <div class="total-title" data-metal="Palladium">Palladium Totals</div>
            <div class="total-group">
              <div class="total-item">
                <span class="total-label">Total Items:</span>
                <span class="total-value" id="totalItemsPalladium">0</span>
              </div>
              <div class="total-item">
                <span class="total-label">Total Weight (oz):</span>
                <span class="total-value" id="totalWeightPalladium">0.00</span>
              </div>
            </div>
            <div class="total-group">
              <div class="total-item">
                <span class="total-label">Purchase Price:</span>
                <span class="total-value" id="totalPurchasedPalladium"
                  >$0.00</span
                >
              </div>
              <div class="total-item">
                <span class="total-label">Melt Value:</span>
                <span class="total-value" id="currentValuePalladium"
                  >$0.00</span
                >
              </div>
              <div class="total-item">
                <span class="total-label">Avg. Price (oz):</span>
                <span class="total-value" id="avgPricePalladium">$0.00</span>
              </div>
              <div class="total-item">
                <span class="total-label">Avg. Collectable (oz):</span>
                <span class="total-value" id="avgCollectablePricePalladium"
                  >$0.00</span
                >
              </div>
              <div class="total-item">
                <span class="total-label">Avg Non-Collectable (oz):</span>
                <span class="total-value" id="avgNonCollectablePricePalladium"
                  >$0.00</span
                >
              </div>
              <div class="total-item">
                <span class="total-label">Avg. Premium (oz):</span>
                <span class="total-value" id="avgPremiumPalladium">$0.00</span>
              </div>
            </div>
            <div class="total-group">
              <div class="total-item">
                <span class="total-label">Lifetime Premiums Paid:</span>
                <span class="total-value" id="totalPremiumPalladium"
                  >$0.00</span
                >
              </div>
              <div class="total-item">
                <span class="total-label">Lifetime Loss/Profit:</span>
                <span class="total-value" id="lossProfitPalladium">$0.00</span>
              </div>
            </div>
          </div>
        </div>
      </section>
      <!-- =============================================================================
         IMPORT/EXPORT SECTION
         
         Comprehensive data management with support for multiple formats:
         
         IMPORT OPTIONS:
         - CSV: Standard comma-separated values with automatic field mapping
         - JSON: Native application format preserving all data
         - Excel: .xlsx and .xls files with robust parsing
         
         EXPORT OPTIONS:
         - CSV: Compatible with spreadsheet applications
         - JSON: Full data backup with metadata
         - Excel: Formatted spreadsheet with proper column types
         - PDF: Print-ready report with totals and formatting
         - HTML: Standalone web page with embedded styles
         
         All import/export functions include data validation and error handling
         Implementation in inventory.js with format-specific parsing
      ============================================================================= -->
    </div>
    <!-- ADD ITEM MODAL -->
    <div class="modal" id="addModal" style="display: none">
      <div class="modal-content">
        <div class="modal-header">
          <h2>Add Inventory Item</h2>
          <button aria-label="Close modal" class="modal-close" id="addCloseBtn">×</button>
        </div>
        <div class="modal-body">
          <form id="inventoryForm">
            <div class="grid grid-2">
              <div>
                <label for="itemMetal">Metal</label>
                <select id="itemMetal">
                  <option value="Silver">Silver</option>
                  <option value="Gold">Gold</option>
                  <option value="Platinum">Platinum</option>
                  <option value="Palladium">Palladium</option>
                  <option value="Alloy/Other">Alloy/Other</option>
                </select>
              </div>
              <div>
                <label for="itemType">Type</label>
                <select id="itemType">
                  <option value="Round">Round</option>
                  <option value="Bar">Bar</option>
                  <option value="Coin">Coin</option>
                  <option value="Note">Note</option>
                  <option value="Aurum">Aurum</option>
                  <option value="Other">Other</option>
                </select>
              </div>
              <div>
                <label for="itemQty">Quantity</label>
                <input id="itemQty" min="1" required step="1" type="number" />
              </div>
              <div>
                <label for="itemWeight">Weight (oz)</label>
                <input id="itemWeight" min="0.0001" required step="0.0001" type="number" />
              </div>
            </div>
            <div class="grid grid-2">
              <div>
                <label for="itemName">Name</label>
                <input id="itemName" required type="text" />
              </div>
              <div>
                <label for="purchaseLocation">Purchase Location</label>
                <input id="purchaseLocation" required type="text" />
              </div>
              <div>
                <label for="storageLocation">Storage Location</label>
                <input id="storageLocation" type="text" placeholder="Vault A, Safe B, etc..." />
              </div>
              <div>
                <label for="itemNotes">Notes</label>
                <input id="itemNotes" type="text" placeholder="Additional notes or comments..." />
              </div>
            </div>
            <div class="grid grid-2">
              <div>
                <label for="itemPrice">Purchase Price ($)</label>
                <div class="currency-input">
                  <input id="itemPrice" min="0" required step="0.01" type="number" />
                </div>
              </div>
              <div>
                <label for="itemDate">Purchase Date</label>
                <input id="itemDate" required type="date" />
              </div>
            </div>
            <div class="grid grid-2">
              <div>
                <label for="itemSpotPrice">Spot Price ($/oz)</label>
                <div class="currency-input">
                  <input id="itemSpotPrice" min="0" step="0.01" type="number" />
                </div>
              </div>
              <div class="collectable-toggle">
                <label for="itemCollectable">Collectable Item</label>
                <label class="switch">
                  <input id="itemCollectable" type="checkbox" />
                  <span class="slider"></span>
                </label>
                <span class="collectable-note"
                  >Collectable items may have additional numismatic value beyond their metal content</span
                >
              </div>
            </div>
            <div style="margin-top: 1rem; text-align: right">
              <button class="btn" id="cancelAdd" type="button">Cancel</button>
              <button class="btn premium" type="submit">Add to Inventory</button>
            </div>
          </form>
        </div>
      </div>
    </div>
    <!-- =============================================================================
       EDIT MODAL

       Comprehensive item editing interface that appears when:
       - User clicks on item name in table
       - Edit button is pressed (in older versions)
       Features:
       - All item fields editable including historical spot price
       - Collectable toggle switch with explanatory text
       - Real-time validation and premium recalculation
       - Save/Cancel actions with confirmation

       Modal display controlled by editItem() function in inventory.js
       Form submission handled in events.js with data validation
       ============================================================================= -->
    <div class="modal" id="editModal" style="display: none">
      <div class="modal-content">
        <div class="modal-header">
          <h2>Edit Inventory Item</h2>
          <button aria-label="Close modal" class="modal-close" id="editCloseBtn">×</button>
        </div>
        <div class="modal-body">
        <form id="editForm">
          <div class="collectable-card">
            <div style="display:flex;align-items:center;gap:var(--spacing);">
              <label for="editCollectable" style="margin:0;">Collectable Item</label>
              <label class="switch">
                <input id="editCollectable" type="checkbox" />
                <span class="slider"></span>
              </label>
            </div>
            <p class="collectable-note">Collectable items may have additional numismatic value beyond their metal content</p>
          </div>
          <input type="hidden" id="editSerial" />
          <!-- First row of edit form fields -->
          <div class="grid grid-2">
            <div>
              <label for="editMetal">Metal</label>
              <select id="editMetal">
                <option value="Silver">Silver</option>
                <option value="Gold">Gold</option>
                <option value="Platinum">Platinum</option>
                <option value="Palladium">Palladium</option>
                <option value="Alloy/Other">Alloy/Other</option>
              </select>
            </div>
            <div>
              <label for="editType">Type</label>
              <select id="editType">
                <option value="Round">Round</option>
                <option value="Bar">Bar</option>
                <option value="Coin">Coin</option>
                <option value="Note">Note</option>
                <option value="Aurum">Aurum</option>
                <option value="Other">Other</option>
              </select>
            </div>
            <div>
              <label for="editQty">Quantity</label>
              <input id="editQty" min="1" required="" step="1" type="number" />
            </div>
            <div>
              <label for="editWeight">Weight (oz)</label>
              <input
                id="editWeight"
                min="0.0001"
                required=""
                step="0.0001"
                type="number"
              />
            </div>
          </div>
          <!-- Second row of edit form fields -->
          <div class="grid grid-2">
            <div>
              <label for="editName">Name</label>
              <input id="editName" required="" type="text" />
            </div>
            <div>
              <label for="editPurchaseLocation">Purchase Location</label>
              <input id="editPurchaseLocation" required="" type="text" />
            </div>
            <div>
              <label for="editStorageLocation">Storage Location</label>
              <input
                id="editStorageLocation"
                type="text"
                placeholder="Vault A, Safe B, etc..."
              />
            </div>
            <div>
              <label for="editNotes">Notes</label>
              <input
                id="editNotes"
                type="text"
                placeholder="Additional notes or comments..."
              />
            </div>
          </div>
          <!-- Third row of edit form fields -->
          <div class="grid grid-2">
            <div>
              <label for="editPrice">Purchase Price ($)</label>
              <div class="currency-input">
                <input
                  id="editPrice"
                  min="0"
                  required=""
                  step="0.01"
                  type="number"
                />
              </div>
            </div>
            <div>
              <label for="editDate">Purchase Date</label>
              <input id="editDate" required="" type="date" />
            </div>
          </div>
          <!-- Spot price and catalog field -->
          <div class="grid grid-2">
            <div>
              <label for="editSpotPrice">Spot Price ($/oz)</label>
              <div class="currency-input">
                <input
                  id="editSpotPrice"
                  min="0"
                  required
                  step="0.01"
                  type="number"
                />
              </div>
            </div>
            <div>
              <label for="editCatalog">Catalog (N#)</label>
              <input id="editCatalog" type="text" placeholder="Numista catalog #" />
            </div>
          </div>
          <!-- Form action buttons -->
          <div style="margin-top: 1rem; text-align: right">
            <button class="btn" id="undoChangeBtn" type="button" style="display:none">Undo</button>
            <button class="btn" id="cancelEdit" type="button">Cancel</button>
            <button class="btn premium" type="submit">Save Changes</button>
          </div>
        </form>
        </div>
      </div>
    </div>

    <!-- =============================================================================
       NOTES MODAL

       Simple modal for viewing and editing item notes. Opens when the Notes
       button is clicked in the inventory table. Allows users to update the
       notes field without opening the full edit form.
       ============================================================================= -->
    <div class="modal" id="notesModal" style="display: none">
      <div class="modal-content">
        <div class="modal-header">
          <h2>Item Notes</h2>
          <button aria-label="Close modal" class="modal-close" id="notesCloseBtn">×</button>
        </div>
        <div class="modal-body">
          <textarea id="notesTextarea" rows="6" style="width: 100%"></textarea>
          <div style="margin-top: 1rem; text-align: right">
            <button class="btn" id="cancelNotes" type="button">Cancel</button>
            <button class="btn premium" id="saveNotes" type="button">Save</button>
          </div>
        </div>
      </div>
    </div>

    <!-- =============================================================================
       CHANGE LOG MODAL

       Displays the 10 most recent inventory cell changes tracked by the system.
       Data is populated dynamically from localStorage and rendered as a table.
       ============================================================================= -->
    <div class="modal" id="changeLogModal" style="display: none">
      <div class="modal-content">
        <div class="modal-header">
          <h2>Change Log</h2>
          <button aria-label="Close modal" class="modal-close" id="changeLogCloseBtn">×</button>
        </div>
        <div class="modal-body">
          <table id="changeLogTable">
            <thead>
              <tr>
                <th>Date</th>
                <th>Item</th>
                <th>Field</th>
                <th>Old Value</th>
                <th>New Value</th>
                <th>Undo</th>
              </tr>
            </thead>
            <tbody></tbody>
          </table>
      </div>
    </div>
  </div>

    <!-- =============================================================================
       STORAGE REPORT MODAL

       Displays the generated storage report inside an iframe for in-app viewing.
       ============================================================================= -->
    <div class="modal" id="storageReportModal" style="display: none">
      <div class="modal-content">
        <div class="modal-header">
          <h2>Storage Report</h2>
          <button
            aria-label="Close modal"
            class="modal-close"
            id="storageReportCloseBtn"
          >
            ×
          </button>
        </div>
        <div class="modal-body">
          <iframe
            id="storageReportFrame"
            style="width: 100%; height: 100%; border: none"
          ></iframe>
        </div>
      </div>
    </div>

    <!-- =============================================================================
       DETAILS MODAL WITH PIE CHARTS
       
       Advanced analytics modal opened by clicking totals titles.
       Provides in-depth analysis for selected metal including:
       
       VISUAL ANALYTICS:
       - Pie chart breakdown by item type (rounds, bars, coins, etc.)
       - Pie chart breakdown by purchase location
       - Interactive Chart.js visualizations with hover details
       
       DATA BREAKDOWNS:
       - Type details: count, weight, and value by item type
       - Location details: count, weight, and value by purchase location
       - Formatted currency and weight displays
       
       Modal implementation in detailsModal.js with Chart.js integration
       Data preparation and chart rendering handled by charts.js
       ============================================================================= -->
    <div class="modal" id="detailsModal" style="display: none">
      <div class="modal-content">
        <div class="modal-header">
          <h2 id="detailsModalTitle"></h2>
          <button aria-label="Close modal" class="modal-close" id="detailsCloseBtn">×</button>
        </div>
        <div class="modal-body">
          <div class="details-grid">
            <div class="details-panel">
              <h3 class="details-panel-title">Breakdown by Type</h3>
              <div class="chart-canvas-container">
                <canvas class="chart-canvas" id="typeChart"></canvas>
              </div>
              <div class="details-breakdown" id="typeBreakdown">
                <!-- Content will be populated by JavaScript -->
              </div>
            </div>
            <div class="details-panel">
              <h3 class="details-panel-title">Breakdown by Purchase Location</h3>
              <div class="chart-canvas-container">
                <canvas class="chart-canvas" id="locationChart"></canvas>
              </div>
              <div class="details-breakdown" id="locationBreakdown">
                <!-- Content will be populated by JavaScript -->
              </div>
            </div>
          </div>
        </div>
      </div>
    </div>
    <footer class="app-footer">
      <div class="storage-line">Storage: <span id="storageUsage"></span> <progress id="storageUsageBar" max="5120" value="0"></progress> <a href="#" id="storageReportLink">Storage report</a></div>
      <div class="footer-meta">
        <span>Thank you for using StackTrackr (<span id="footerVersion"></span>). © 2025 <span id="footerDomain">stacktrackr.com</span>.</span>
        <span class="footer-links"><a href="./archive/v_previous/index.html">Previous build</a> | <a href="https://github.com/lbruton/StackTrackr/issues" target="_blank" rel="noopener">Report issues</a></span>
      </div>
    </footer>
    <!-- =============================================================================
       ABOUT & DISCLAIMER MODAL
       Comprehensive application information and disclaimer modal similar to the
       original splash page design with enhanced features and detailed information.
       ============================================================================= -->
    <div class="modal" id="ackModal" style="display: none">
      <div class="modal-content about-modal-content">
        <div class="modal-header about-modal-header">
          <h1 class="about-title">
            <span id="ackAppName">StackTrackr</span> <span id="ackVersion"></span>
          </h1>
          <button aria-label="Close modal" class="modal-close" id="ackCloseBtn">
            ×
          </button>
        </div>
        <div class="modal-body about-modal-body">
          <!-- Application Description -->
          <div class="about-description">
            Track your precious metal investments with comprehensive spot price
            tracking, premium calculations, and detailed reporting. Add items to
            your inventory, monitor current values across Silver, Gold,
            Platinum, and Palladium, and export your data in multiple formats
            including CSV, JSON, Excel, PDF, and HTML.
          </div>

          <!-- Important Notice -->
          <div class="about-alert">
            <div class="alert-header">
              <span class="alert-icon">⚠️</span>
              <strong>Important Privacy & Data Notice</strong>
            </div>
            <div class="alert-content">
              <p>
                <strong>Your Privacy is Protected:</strong> All data is stored
                locally in your browser using localStorage and
                <em>never transmitted to any server</em>. Your precious metals
                inventory information remains completely private and under your
                control.
              </p>

              <p>
                <strong>Data Backup Responsibility:</strong> Since data is
                stored locally, it will be lost if you clear browser history,
                reset browser data, or use private browsing mode. Remember to
                export your data regularly to keep a copy.
              </p>

              <p>
                <strong>Use at Your Own Risk:</strong> This tool is provided for
                informational and organizational purposes only. The developer
                assumes no responsibility for any financial decisions,
                investment choices, or data loss. Always verify spot prices and
                calculations independently.
              </p>

              <p>
                <strong>Spot Price Accuracy:</strong> Prices displayed are for
                reference only and may not reflect real-time market conditions.
                Always confirm current pricing with your dealer or official
                market sources before making transactions.
              </p>
            </div>
          </div>
          <div class="alert-actions">
            <button class="btn btn-primary about-accept-btn" id="ackAcceptBtn">
              ✅ I Understand - Continue to Application
            </button>
          </div>
          <div class="acceptance-text">
            By continuing, you acknowledge that you understand this tool stores
            data locally, you are responsible for backing up your data, and you
            use this application at your own risk.
          </div>
        </div>
      </div>
    </div>
    <div class="modal" id="aboutModal" style="display: none">
      <div class="modal-content about-modal-content">
        <div class="modal-header about-modal-header">
          <h1>About</h1>
          <button
            aria-label="Close modal"
            class="modal-close"
            id="aboutCloseBtn"
          >
            ×
          </button>
        </div>
        <div class="modal-body about-modal-body">
          <h2 class="about-title" id="aboutTitle">
            <span id="aboutAppName">StackTrackr</span>
            <span id="aboutVersion"></span>
          </h2>
          <div class="about-description">
            Track your precious metal investments with comprehensive spot price
            tracking, premium calculations, and detailed reporting. Add items to
            your inventory, monitor current values across Silver, Gold,
            Platinum, and Palladium, and export your data in multiple formats
            including CSV, JSON, Excel, PDF, and HTML.
          </div>

          <div class="about-alert">
            <div class="alert-header">
              <span class="alert-icon">⚠️</span>
              <strong>Important Privacy &amp; Data Notice</strong>
            </div>
            <div class="alert-content">
              <p>
                <strong>Your Privacy is Protected:</strong> All data is stored
                locally in your browser using localStorage and
                <em>never transmitted to any server</em>. Your precious metals
                inventory information remains completely private and under your
                control.
              </p>

              <p>
                <strong>Data Backup Responsibility:</strong> Since data is
                stored locally, it will be lost if you clear browser history,
                reset browser data, or use private browsing mode. Remember to
                export your data regularly to keep a copy.
              </p>

              <p>
                <strong>Use at Your Own Risk:</strong> This tool is provided for
                informational and organizational purposes only. The developer
                assumes no responsibility for any financial decisions,
                investment choices, or data loss. Always verify spot prices and
                calculations independently.
              </p>

              <p>
                <strong>Spot Price Accuracy:</strong> Prices displayed are for
                reference only and may not reflect real-time market conditions.
                Always confirm current pricing with your dealer or official
                market sources before making transactions.
              </p>
            </div>
          </div>
          <!-- What's New and Roadmap -->
          <div class="about-info-grid">
            <div class="about-section">
              <div class="section-title">🚀 What's New in <span id="aboutCurrentVersion"></span></div>
              <ul id="aboutChangelogLatest" class="changelog-list"></ul>
            </div>

            <div class="about-section" id="aboutRoadmapSection">
              <div class="section-title">🗺️ Development Roadmap</div>
              <ul id="aboutRoadmapList" class="changelog-list"></ul>
            </div>
          </div>

          <!-- Resources Section -->
          <div class="about-section">
            <div class="section-title">📄 Resources & Links</div>
            <div class="resources-grid">
              <a class="resource-btn" href="sample.csv" download="sample.csv">
                📄 Download Sample Data
              </a>
              <a
                class="resource-btn"
                href="https://github.com/lbruton/Precious-Metals-Inventory"
                target="_blank"
                rel="noopener"
              >
                📁 View Source Code
              </a>
              <button class="resource-btn" id="aboutShowChangelogBtn">
                📜 View Full Changelog
              </button>
            </div>
          </div>
        </div>
      </div>
    </div>
    <div class="modal" id="versionModal" style="display: none">
      <div class="modal-content about-modal-content">
        <div class="modal-header about-modal-header">
          <h1 class="about-title">What's New <span id="versionModalVersion"></span></h1>
          <button aria-label="Close modal" class="modal-close" id="versionCloseBtn">×</button>
        </div>
        <div class="modal-body about-modal-body">
          <div class="about-alert">
            <div class="alert-header">
              <span class="alert-icon">⚠️</span>
              <strong>Important Privacy &amp; Data Notice</strong>
            </div>
            <div class="alert-content">
              <p>
                <strong>Your Privacy is Protected:</strong> All data is stored locally in your browser using localStorage and
                <em>never transmitted to any server</em>. Your precious metals inventory information remains completely private
                and under your control.
              </p>

              <p>
                <strong>Data Backup Responsibility:</strong> Since data is stored locally, it will be lost if you clear browser
                history, reset browser data, or use private browsing mode. Remember to export your data regularly to keep a
                copy.
              </p>

              <p>
                <strong>Use at Your Own Risk:</strong> This tool is provided for informational and organizational purposes only.
                The developer assumes no responsibility for any financial decisions, investment choices, or data loss. Always
                verify spot prices and calculations independently.
              </p>

              <p>
                <strong>Spot Price Accuracy:</strong> Prices displayed are for reference only and may not reflect real-time
                market conditions. Always confirm current pricing with your dealer or official market sources before making
                transactions.
              </p>
            </div>
          </div>

          <div class="about-info-grid">
            <div class="about-section">
              <div class="section-title">🚀 What's New</div>
              <ul id="versionChanges" class="changelog-list"></ul>
            </div>

            <div class="about-section">
              <div class="section-title">🗺️ Development Roadmap</div>
              <ul id="versionRoadmapList" class="changelog-list"></ul>
            </div>
          </div>

          <div class="about-section">
            <div class="section-title">📄 Resources &amp; Links</div>
            <div class="resources-grid">
              <a class="resource-btn" href="sample.csv" download="sample.csv">
                📄 Download Sample Data
              </a>
              <a
                class="resource-btn"
                href="https://github.com/lbruton/Precious-Metals-Inventory"
                target="_blank"
                rel="noopener"
              >
                📁 View Source Code
              </a>
              <button class="resource-btn" id="versionShowChangelogBtn">📜 View Full Changelog</button>
            </div>
          </div>

          <div class="alert-actions">
            <button class="btn btn-primary" id="versionAcceptBtn">Accept and continue</button>
          </div>
        </div>
      </div>
    </div>
    <!-- =============================================================================
       ============================================================================= -->

    <div class="modal" id="apiModal" style="display: none">
      <div class="modal-content">
        <div class="modal-header">
          <h2>API</h2>
          <button aria-label="Close modal" class="modal-close" id="apiCloseBtn">
            ×
          </button>
        </div>
        <div class="modal-body">
          <div class="settings-section">
            <h3 style="margin-bottom: 1rem">API Configuration</h3>
            <p class="settings-subtext">Manage API cache, history, and providers.</p>

            <div class="cache-duration-row">
              <label for="apiCacheDuration">Cache Duration:</label>
              <select id="apiCacheDuration">
                <option value="0">No Cache</option>
                <option value="1">1 hour</option>
                <option value="6">6 hours</option>
                <option value="12">12 hours</option>
                <option value="24">24 hours</option>
              </select>
            </div>

            <div class="api-status-summary" id="apiStatusSummary"></div>

            <div class="settings-actions">
              <button type="button" class="btn" id="providersBtn">
                Providers 🖥️
              </button>
              <button type="button" class="btn success" id="syncAllBtn">
                Sync All ♻️
              </button>
              <button type="button" class="btn danger" id="flushCacheBtn">
                Flush Cache 🚽
              </button>
              <button type="button" class="btn" id="apiHistoryBtn">
                History 📜
              </button>
            </div>
          </div>
        </div>
      </div>
    </div>

    <div class="modal" id="filesModal" style="display: none">
      <div class="modal-content">
        <div class="modal-header">
          <h2>Files</h2>
          <button aria-label="Close modal" class="modal-close" id="filesCloseBtn">
            ×
          </button>
        </div>
        <div class="modal-body">
          <div class="settings-card-grid">
            <div class="settings-card">
              <h3>Import</h3>
              <p class="settings-subtext">Import your data files.</p>
              <div class="import-block">
                <div class="import-export-grid">
                  <div class="import-dropdown-wrapper">
                    <button class="btn" id="importCsvBtn">
                      Import CSV <span class="import-icon">⬇️</span>
                    </button>
                    <div class="import-dropdown" id="importCsvOptions">
                      <button class="btn" id="importCsvOverride">Override</button>
                      <button class="btn" id="importCsvMerge">Merge</button>
                    </div>
                    <input accept=".csv" hidden id="importCsvFile" type="file" />
                  </div>
                  <label class="btn" id="importJsonBtn">
                    Import JSON <span class="import-icon">⬇️</span>
                    <input accept=".json" hidden id="importJsonFile" type="file" />
                  </label>
                  <label class="btn" id="importExcelBtn">
                    Import Excel <span class="import-icon">⬇️</span>
                    <input
                      accept=".xlsx,.xls"
                      hidden
                      id="importExcelFile"
                      type="file"
                    />
                  </label>
                  <button class="btn secondary" id="cloudSyncBtn">Cloud Sync ☁️</button>
                </div>
                <progress
                  class="import-progress"
                  id="importProgress"
                  value="0"
                  max="0"
                ></progress>
                <div class="import-progress-text" id="importProgressText"></div>
              </div>
            </div>

            <div class="settings-card">
              <h3>Export</h3>
              <p class="settings-subtext">Export your data files.</p>
              <div class="export-block">
                <div class="import-export-grid">
                  <button class="btn" id="exportCsvBtn">
                    Export CSV <span class="export-icon">⬆️</span>
                  </button>
                  <button class="btn" id="exportJsonBtn">
                    Export JSON <span class="export-icon">⬆️</span>
                  </button>
                  <button class="btn" id="exportExcelBtn">
                    Export Excel <span class="export-icon">⬆️</span>
                  </button>
                  <button class="btn" id="exportPdfBtn">
                    Export PDF <span class="export-icon">⬆️</span>
                  </button>
                </div>
              </div>
            </div>

            <div class="settings-card">
              <h3>Third-Party</h3>
              <p class="settings-subtext">Connect with external services like Numista.</p>
              <div class="third-party-block">
                <div class="import-export-grid">
                  <div class="import-dropdown-wrapper">
                    <button class="btn" id="numistaImportBtn">Import from Numista</button>
                    <div class="import-dropdown" id="numistaImportOptions">
                      <button class="btn" id="numistaOverride">Override</button>
<<<<<<< HEAD
                    <button class="btn" id="numistaMerge">Merge</button>
                  </div>
                  <input type="file" id="numistaImportFile" accept=".csv" hidden />
                    <div class="beta-warning">⚠️ Numista import is a beta feature</div>
=======
                      <button class="btn" id="numistaMerge">Merge</button>
                    </div>
                    <input type="file" id="numistaImportFile" accept=".csv" hidden />
>>>>>>> 2ac066b1
                  </div>
                </div>
              </div>
            </div>

            <div class="settings-card">
              <h3>Custom Mapping</h3>
              <p class="settings-subtext">Define regex rules to map imported fields.</p>
              <div class="third-party-block">
                <div class="import-export-grid">
                  <button class="btn" id="addMappingBtn">Add Mapping</button>
                  <button class="btn" id="applyMappingsBtn">Apply Mappings</button>
                  <button class="btn" id="clearMappingsBtn">Clear Mappings</button>
                </div>
              </div>
            </div>

            <div class="settings-card boating-accident-section">
              <h3>Clear All Data</h3>
              <p class="settings-subtext">Clear all data from the app.</p>
              <div class="backup-buttons">
                <button class="btn danger" id="boatingAccidentBtn">
                  🏴‍☠️ So, you've been in a boating accident? 🏴‍☠️
                </button>
              </div>
            </div>

            <div class="settings-card">
              <h3>Backup/Restore</h3>
              <p class="settings-subtext">Coming Soon</p>
            </div>
          </div>
        </div>
      </div>
    </div>

    <div class="modal" id="apiProvidersModal" style="display: none">
      <div class="modal-content">
        <div class="modal-header">
          <h2>API Providers</h2>
          <button
            aria-label="Close modal"
            class="modal-close"
            id="apiProvidersCloseBtn"
          >
            ×
          </button>
        </div>
        <div class="modal-body">
          <p class="settings-subtext">
            Enter 1–4 API keys below, choose a default provider, and enable the
            metals you want each service to update.
          </p>
          <div class="api-providers">
              <div class="api-provider" data-provider="METALS_DEV">
                <div class="provider-header">
                  <span class="provider-name">Metals.dev</span>
                  <span class="provider-url">https://api.metals.dev/v1</span>
                </div>
                <a href="#" class="api-info-link" data-provider="METALS_DEV">
                  Provider Information
                </a>
                <div class="api-key-row">
                  <label for="apiKey_METALS_DEV">Key:</label>
                  <input
                    type="password"
                    id="apiKey_METALS_DEV"
                    placeholder="Enter your API key"
                  />
                </div>
                <div class="provider-footer">
                  <div class="provider-info">
                    <div class="api-key-note">
                      Your API key is stored locally and never shared.
                    </div>
                    <div class="provider-status">
                      <span class="status-dot"></span>
                      <span class="status-text">Disconnected</span>
                    </div>
                    <div class="provider-history"></div>
                  </div>
                  <div class="provider-actions">
                    <button
                      type="button"
                      class="btn provider-default-btn"
                      data-provider="METALS_DEV"
                    >
                    </button>
                    <div class="provider-actions-right">
                      <button
                        type="button"
                        class="btn api-quota-btn"
                        data-provider="METALS_DEV"
                      >
                        Quota
                      </button>
                      <button
                        type="button"
                        class="btn api-clear-btn warning"
                        data-provider="METALS_DEV"
                      >
                        Clear Key
                      </button>
                      <button
                        type="button"
                        class="btn api-sync-btn success"
                        data-provider="METALS_DEV"
                      >
                        Save and Test
                      </button>
                    </div>
                  </div>
                </div>
              </div>

              <div class="api-provider" data-provider="METALS_API">
                <div class="provider-header">
                  <span class="provider-name">Metals-API.com</span>
                  <span class="provider-url">https://metals-api.com/api</span>
                </div>
                <a href="#" class="api-info-link" data-provider="METALS_API">
                  Provider Information
                </a>
                <div class="api-key-row">
                  <label for="apiKey_METALS_API">Key:</label>
                  <input
                    type="password"
                    id="apiKey_METALS_API"
                    placeholder="Enter your API key"
                  />
                </div>
                <div class="provider-footer">
                  <div class="provider-info">
                    <div class="api-key-note">
                      Your API key is stored locally and never shared.
                    </div>
                    <div class="provider-status">
                      <span class="status-dot"></span>
                      <span class="status-text">Disconnected</span>
                    </div>
                    <div class="provider-history"></div>
                  </div>
                  <div class="provider-actions">
                    <button
                      type="button"
                      class="btn provider-default-btn"
                      data-provider="METALS_API"
                    >
                    </button>
                    <div class="provider-actions-right">
                      <button
                        type="button"
                        class="btn api-quota-btn"
                        data-provider="METALS_API"
                      >
                        Quota
                      </button>
                      <button
                        type="button"
                        class="btn api-clear-btn warning"
                        data-provider="METALS_API"
                      >
                        Clear Key
                      </button>
                      <button
                        type="button"
                        class="btn api-sync-btn success"
                        data-provider="METALS_API"
                      >
                        Save and Test
                      </button>
                    </div>
                  </div>
                </div>
              </div>

              <div class="api-provider" data-provider="METAL_PRICE_API">
                <div class="provider-header">
                  <span class="provider-name">MetalPriceAPI.com</span>
                  <span class="provider-url">
                    https://api.metalpriceapi.com/v1
                  </span>
                </div>
                <a
                  href="#"
                  class="api-info-link"
                  data-provider="METAL_PRICE_API"
                >
                  Provider Information
                </a>
                <div class="api-key-row">
                  <label for="apiKey_METAL_PRICE_API">Key:</label>
                  <input
                    type="password"
                    id="apiKey_METAL_PRICE_API"
                    placeholder="Enter your API key"
                  />
                </div>
                <div class="provider-footer">
                  <div class="provider-info">
                    <div class="api-key-note">
                      Your API key is stored locally and never shared.
                    </div>
                    <div class="provider-status">
                      <span class="status-dot"></span>
                      <span class="status-text">Disconnected</span>
                    </div>
                    <div class="provider-history"></div>
                  </div>
                  <div class="provider-actions">
                    <button
                      type="button"
                      class="btn provider-default-btn"
                      data-provider="METAL_PRICE_API"
                    >
                    </button>
                    <div class="provider-actions-right">
                      <button
                        type="button"
                        class="btn api-quota-btn"
                        data-provider="METAL_PRICE_API"
                      >
                        Quota
                      </button>
                      <button
                        type="button"
                        class="btn api-clear-btn warning"
                        data-provider="METAL_PRICE_API"
                      >
                        Clear Key
                      </button>
                      <button
                        type="button"
                        class="btn api-sync-btn success"
                        data-provider="METAL_PRICE_API"
                      >
                        Save and Test
                      </button>
                    </div>
                  </div>
                </div>
              </div>

              <div class="api-provider" data-provider="CUSTOM">
                <div class="provider-header">
                  <span class="provider-name">Custom Provider</span>
                </div>
                <div class="api-field-row">
                  <label for="apiBase_CUSTOM">Base URL:</label>
                  <input
                    type="text"
                    id="apiBase_CUSTOM"
                    placeholder="https://api.example.com"
                  />
                </div>
                <div class="api-field-row">
                  <label for="apiEndpoint_CUSTOM">Endpoint:</label>
                  <input
                    type="text"
                    id="apiEndpoint_CUSTOM"
                    placeholder="/latest?key={API_KEY}&metal={METAL}"
                  />
                </div>
                <div class="api-field-row">
                  <label for="apiFormat_CUSTOM">Metal Format:</label>
                  <select id="apiFormat_CUSTOM">
                    <option value="symbol">Symbol</option>
                    <option value="word">Word</option>
                  </select>
                </div>
                <div class="api-key-row">
                  <label for="apiKey_CUSTOM">Key:</label>
                  <input
                    type="password"
                    id="apiKey_CUSTOM"
                    placeholder="Enter your API key"
                  />
                </div>
                <div class="provider-footer">
                  <div class="provider-info">
                    <div class="api-key-note">
                      Your API key is stored locally and never shared.
                    </div>
                    <div class="provider-status">
                      <span class="status-dot"></span>
                      <span class="status-text">Disconnected</span>
                    </div>
                    <div class="provider-history"></div>
                  </div>
                  <div class="provider-actions">
                    <button
                      type="button"
                      class="btn provider-default-btn"
                      data-provider="CUSTOM"
                    >
                    </button>
                    <div class="provider-actions-right">
                      <button
                        type="button"
                        class="btn api-quota-btn"
                        data-provider="CUSTOM"
                      >
                        Quota
                      </button>
                      <button
                        type="button"
                        class="btn api-clear-btn warning"
                        data-provider="CUSTOM"
                      >
                        Clear Key
                      </button>
                      <button
                        type="button"
                        class="btn api-sync-btn success"
                        data-provider="CUSTOM"
                      >
                        Save and Test
                      </button>
                    </div>
                  </div>
                </div>
              </div>
            </div>
          </div>
        </div>
      </div>

    <div class="modal" id="cloudSyncModal" style="display: none">
      <div class="modal-content">
        <div class="modal-header">
          <h2>Cloud Sync</h2>
          <button
            aria-label="Close modal"
            class="modal-close"
            id="cloudSyncCloseBtn"
          >
            ×
          </button>
        </div>
        <div class="modal-body">
          ☁️ Feature coming soon ☁️
        </div>
      </div>
    </div>

    <div class="modal" id="apiQuotaModal" style="display: none">
      <div class="modal-content">
        <div class="modal-header">
          <h2>API Quota</h2>
          <button
            aria-label="Close modal"
            class="modal-close"
            id="apiQuotaCloseBtn"
          >
            ×
          </button>
        </div>
        <div class="modal-body" style="text-align: center">
          <label for="apiQuotaInput">Monthly quota:</label>
          <input type="number" id="apiQuotaInput" min="1" />
          <div style="margin-top: 1rem">
            <button class="btn" id="apiQuotaSaveBtn">Save</button>
          </div>
        </div>
      </div>
    </div>

    <div class="modal" id="apiInfoModal" style="display: none">
      <div class="modal-content">
        <div class="modal-header">
          <h3 id="apiInfoTitle">Provider Information</h3>
          <button aria-label="Close modal" class="modal-close" id="apiInfoCloseBtn">×</button>
        </div>
        <div class="modal-body">
          <div id="apiInfoBody" class="api-info-body"></div>
        </div>
      </div>
    </div>
    <div class="modal" id="apiHistoryModal" style="display: none">
      <div class="modal-content">
        <div class="modal-header">
          <h2>API Price History</h2>
          <button
            aria-label="Close modal"
            class="modal-close"
            id="apiHistoryCloseBtn"
          >
            ×
          </button>
        </div>
        <div class="modal-body">
          <div class="api-history-body">
            <div class="api-history-table">
              <div class="api-history-filter">
                <input
                  type="text"
                  id="apiHistoryFilter"
                  placeholder="Filter history..."
                />
                <button
                  type="button"
                  class="btn secondary"
                  id="apiHistoryClearFilterBtn"
                >
                  Clear
                </button>
              </div>
              <div class="api-history-table-wrapper">
                <table id="apiHistoryTable"></table>
              </div>
            </div>
            <div class="api-history-charts">
              <div class="chart-panel">
                <h3>Silver</h3>
                <canvas id="apiHistoryChartSilver"></canvas>
              </div>
              <div class="chart-panel">
                <h3>Gold</h3>
                <canvas id="apiHistoryChartGold"></canvas>
              </div>
              <div class="chart-panel">
                <h3>Platinum</h3>
                <canvas id="apiHistoryChartPlatinum"></canvas>
              </div>
              <div class="chart-panel">
                <h3>Palladium</h3>
                <canvas id="apiHistoryChartPalladium"></canvas>
              </div>
            </div>
          </div>
        </div>
      </div>
    </div>
    <!-- =============================================================================
       JAVASCRIPT MODULE LOADING
       
       Modular architecture with proper dependency order:
       1. constants.js - Global configuration and version
       2. state.js - Application state and DOM element caching
       3. utils.js - Utility functions and formatters
       4. Feature modules - charts, theme, search, sorting, pagination, etc.
       5. Core modules - spot price management and inventory operations
       6. events.js - Event listener setup (requires all other modules)
       7. init.js - Application initialization and startup
       
       All scripts use 'defer' to ensure DOM is ready before execution
       External libraries (Chart.js, jsPDF, PapaParse, XLSX) loaded via CDN
       ============================================================================= -->

<script defer src="./js/constants.js"></script>
<script defer src="./js/state.js"></script>
<script defer src="./js/utils.js"></script>
<script defer src="./js/versionCheck.js"></script>
<script defer src="./js/changeLog.js"></script>
    <script defer src="./js/charts.js"></script>
    <script defer src="./js/theme.js"></script>
    <script defer src="./js/search.js"></script>
    <script defer src="./js/sorting.js"></script>
    <script defer src="./js/pagination.js"></script>
    <script defer src="./js/detailsModal.js"></script>
    <script defer src="./js/spot.js"></script>
    <script defer src="./js/api.js"></script>
    <script defer src="./js/inventory.js"></script>
    <script defer src="./js/about.js"></script>
    <script defer src="./js/customMapping.js"></script>
    <script defer src="./js/events.js"></script>
    <script defer src="./js/init.js"></script>
  </body>
</html><|MERGE_RESOLUTION|>--- conflicted
+++ resolved
@@ -1499,17 +1499,12 @@
                     <button class="btn" id="numistaImportBtn">Import from Numista</button>
                     <div class="import-dropdown" id="numistaImportOptions">
                       <button class="btn" id="numistaOverride">Override</button>
-<<<<<<< HEAD
                     <button class="btn" id="numistaMerge">Merge</button>
                   </div>
                   <input type="file" id="numistaImportFile" accept=".csv" hidden />
                     <div class="beta-warning">⚠️ Numista import is a beta feature</div>
-=======
-                      <button class="btn" id="numistaMerge">Merge</button>
-                    </div>
-                    <input type="file" id="numistaImportFile" accept=".csv" hidden />
->>>>>>> 2ac066b1
-                  </div>
+
+   z              </div>
                 </div>
               </div>
             </div>
