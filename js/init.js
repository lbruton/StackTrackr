// INITIALIZATION - FIXED VERSION
// =============================================================================

/**
 * Helper function to create dummy DOM elements to prevent null reference errors
 * @returns {Object} A dummy element object with basic properties
 */
function createDummyElement() {
  return {
    textContent: '',
    innerHTML: '',
    style: {},
    value: '',
    checked: false,
    disabled: false,
    addEventListener: () => {},
    removeEventListener: () => {},
    focus: () => {},
    click: () => {}
  };
}

/**
 * Safely retrieves a DOM element by ID with fallback to dummy element
 * @param {string} id - Element ID
 * @param {boolean} required - Whether to log warning if element missing
 * @returns {HTMLElement|Object} Element or dummy element
 */
function safeGetElement(id, required = false) {
  const element = document.getElementById(id);
  if (!element && required) {
    console.warn(`Required element '${id}' not found in DOM`);
  }
  return element || createDummyElement();
}

/**
 * Main application initialization function - FIXED VERSION
 * 
 * This function coordinates the complete application startup process with proper
 * error handling and DOM element validation.
 * 
 * @returns {void} Fully initializes the application interface
 */
document.addEventListener('DOMContentLoaded', () => {
<<<<<<< HEAD
  debugLog('=== APPLICATION INITIALIZATION STARTED (v3.1.4) ===');
=======
  console.log(`=== APPLICATION INITIALIZATION STARTED (v${APP_VERSION}) ===`);
>>>>>>> 5f2f33b8
  
  try {
    // Phase 1: Initialize Core DOM Elements
    debugLog('Phase 1: Initializing core DOM elements...');
    
    // Core form elements
    elements.inventoryForm = safeGetElement('inventoryForm', true);
    
    const inventoryTableEl = safeGetElement('inventoryTable', true);
    elements.inventoryTable = inventoryTableEl ? inventoryTableEl.querySelector('tbody') : null;
    
    elements.itemMetal = safeGetElement('itemMetal', true);
    elements.itemName = safeGetElement('itemName', true);
    elements.itemQty = safeGetElement('itemQty', true);
    elements.itemType = safeGetElement('itemType', true);
    elements.itemWeight = safeGetElement('itemWeight', true);
    elements.itemPrice = safeGetElement('itemPrice', true);
    elements.purchaseLocation = safeGetElement('purchaseLocation', true);
    elements.storageLocation = safeGetElement('storageLocation');
    elements.itemNotes = safeGetElement('itemNotes');
    elements.itemDate = safeGetElement('itemDate', true);

    // Header buttons - CRITICAL
    debugLog('Phase 2: Initializing header buttons...');
    elements.apiBtn = safeGetElement('apiBtn', true);
    elements.themeToggle = safeGetElement('themeToggle', true);
    
    // Check if critical buttons exist
    debugLog('API Button found:', !!document.getElementById('apiBtn'));
    debugLog('Theme Toggle found:', !!document.getElementById('themeToggle'));

    // Import/Export elements
    debugLog('Phase 3: Initializing import/export elements...');
    elements.importCsvFile = safeGetElement('importCsvFile');
    elements.importJsonFile = safeGetElement('importJsonFile');
    elements.importExcelFile = safeGetElement('importExcelFile');
    elements.exportCsvBtn = safeGetElement('exportCsvBtn');
    elements.exportJsonBtn = safeGetElement('exportJsonBtn');
    elements.exportExcelBtn = safeGetElement('exportExcelBtn');
    elements.exportPdfBtn = safeGetElement('exportPdfBtn');
    elements.exportHtmlBtn = safeGetElement('exportHtmlBtn');
    elements.backupAllBtn = safeGetElement('backupAllBtn');
    elements.boatingAccidentBtn = safeGetElement('boatingAccidentBtn');

    // Modal elements
    debugLog('Phase 4: Initializing modal elements...');
    elements.apiModal = safeGetElement('apiModal');
    elements.editModal = safeGetElement('editModal');
    elements.editForm = safeGetElement('editForm');
    elements.cancelEditBtn = safeGetElement('cancelEdit');
    elements.editMetal = safeGetElement('editMetal');
    elements.editName = safeGetElement('editName');
    elements.editQty = safeGetElement('editQty');
    elements.editType = safeGetElement('editType');
    elements.editWeight = safeGetElement('editWeight');
    elements.editPrice = safeGetElement('editPrice');
    elements.editPurchaseLocation = safeGetElement('editPurchaseLocation');
    elements.editStorageLocation = safeGetElement('editStorageLocation');
    elements.editNotes = safeGetElement('editNotes');
    elements.editDate = safeGetElement('editDate');
    elements.editSpotPrice = safeGetElement('editSpotPrice');
    
    // Pagination elements
    debugLog('Phase 5: Initializing pagination elements...');
    elements.itemsPerPage = safeGetElement('itemsPerPage');
    elements.prevPage = safeGetElement('prevPage');
    elements.nextPage = safeGetElement('nextPage');
    elements.firstPage = safeGetElement('firstPage');
    elements.lastPage = safeGetElement('lastPage');
    elements.pageNumbers = safeGetElement('pageNumbers');
    elements.paginationInfo = safeGetElement('paginationInfo');
    
    // Search elements
    debugLog('Phase 6: Initializing search elements...');
    elements.searchInput = safeGetElement('searchInput');
    elements.clearSearchBtn = safeGetElement('clearSearchBtn');
    elements.searchResultsInfo = safeGetElement('searchResultsInfo');

    // Details modal elements
    debugLog('Phase 7: Initializing details modal elements...');
    elements.detailsModal = safeGetElement('detailsModal');
    elements.detailsModalTitle = safeGetElement('detailsModalTitle');
    elements.typeBreakdown = safeGetElement('typeBreakdown');
    elements.locationBreakdown = safeGetElement('locationBreakdown');

    // Chart elements
    debugLog('Phase 8: Initializing chart elements...');
    elements.typeChart = safeGetElement('typeChart');
    elements.locationChart = safeGetElement('locationChart');

    // Phase 9: Initialize Metal-Specific Elements
    debugLog('Phase 9: Initializing metal-specific elements...');
    
    // Initialize nested objects
    elements.spotPriceDisplay = {};
    elements.userSpotPriceInput = {};
    elements.saveSpotBtn = {};
    elements.resetSpotBtn = {};
    
    Object.values(METALS).forEach(metalConfig => {
      const metalKey = metalConfig.key;
      const metalName = metalConfig.name;
      
      debugLog(`  Setting up ${metalName} elements...`);
      
      // Spot price display elements with CORRECT IDs
      elements.spotPriceDisplay[metalKey] = safeGetElement(`spotPriceDisplay${metalName}`);
      elements.userSpotPriceInput[metalKey] = safeGetElement(`userSpotPrice${metalName}`);
      elements.saveSpotBtn[metalKey] = safeGetElement(`saveSpotBtn${metalName}`);
      elements.resetSpotBtn[metalKey] = safeGetElement(`resetSpotBtn${metalName}`);
      
      // Debug log for each metal
      const displayEl = document.getElementById(`spotPriceDisplay${metalName}`);
      const inputEl = document.getElementById(`userSpotPrice${metalName}`);
      debugLog(`    - ${metalName} display element:`, !!displayEl);
      debugLog(`    - ${metalName} input element:`, !!inputEl);
    });

    // Phase 10: Initialize Totals Elements
    debugLog('Phase 10: Initializing totals elements...');
    
    if (!elements.totals) {
      elements.totals = {};
    }
    
    Object.values(METALS).forEach(metalConfig => {
      const metalKey = metalConfig.key;
      const metalName = metalConfig.name;
      
      elements.totals[metalKey] = {
        items: safeGetElement(`totalItems${metalName}`),
        weight: safeGetElement(`totalWeight${metalName}`),
        value: safeGetElement(`currentValue${metalName}`),
        purchased: safeGetElement(`totalPurchased${metalName}`),
        premium: safeGetElement(`totalPremium${metalName}`),
        lossProfit: safeGetElement(`lossProfit${metalName}`),
        avgPrice: safeGetElement(`avgPrice${metalName}`),
        avgPremium: safeGetElement(`avgPremium${metalName}`),
        avgCollectablePrice: safeGetElement(`avgCollectablePrice${metalName}`),
        avgNonCollectablePrice: safeGetElement(`avgNonCollectablePrice${metalName}`)
      };
    });

    // Initialize "All" totals
    elements.totals.all = {
      items: safeGetElement('totalItemsAll'),
      weight: safeGetElement('totalWeightAll'),
      value: safeGetElement('currentValueAll'),
      purchased: safeGetElement('totalPurchasedAll'),
      premium: safeGetElement('totalPremiumAll'),
      lossProfit: safeGetElement('lossProfitAll'),
      avgPrice: safeGetElement('avgPriceAll'),
      avgPremium: safeGetElement('avgPremiumAll'),
      avgCollectablePrice: safeGetElement('avgCollectablePriceAll'),
      avgNonCollectablePrice: safeGetElement('avgNonCollectablePriceAll')
    };

    // Phase 11: Version Management
    debugLog('Phase 11: Updating version information...');
    document.title = getAppTitle();
    const appHeader = document.querySelector('.app-header h1');
    if (appHeader) {
      appHeader.textContent = getAppTitle();
    }

    // Phase 12: Data Initialization
    debugLog('Phase 12: Loading application data...');
    
    // Set default date
    if (elements.itemDate && elements.itemDate.value !== undefined) {
      elements.itemDate.value = todayStr();
    }
    
    // Load data
    loadInventory();
    loadSpotHistory();
    
    // Initialize API system
    apiConfig = loadApiConfig();
    apiCache = loadApiCache();

    // Phase 13: Initial Rendering
    debugLog('Phase 13: Rendering initial display...');
    renderTable();
    fetchSpotPrice();
    updateSyncButtonStates();

    // Phase 14: Event Listeners Setup (Delayed)
    debugLog('Phase 14: Setting up event listeners...');
    
    // Use a small delay to ensure all DOM manipulation is complete
    setTimeout(() => {
      try {
        setupEventListeners();
        setupPagination();
        setupSearch();
        setupThemeToggle();
        setupColumnResizing();
        
        debugLog('✓ All event listeners setup complete');
      } catch (eventError) {
        console.error('❌ Error setting up event listeners:', eventError);
        
        // Try basic event setup as fallback
        setupBasicEventListeners();
      }
    }, 200); // Increased delay for better compatibility
    
    // Phase 15: Completion
    debugLog('=== INITIALIZATION COMPLETE ===');
    debugLog('✓ Version:', APP_VERSION);
    debugLog('✓ API configured:', !!apiConfig);
    debugLog('✓ Inventory items:', inventory.length);
    debugLog('✓ Critical elements check:');
    debugLog('  - API button:', !!elements.apiBtn);
    debugLog('  - Theme toggle:', !!elements.themeToggle);
    debugLog('  - Inventory form:', !!elements.inventoryForm);
    debugLog('  - Inventory table:', !!elements.inventoryTable);
    
  } catch (error) {
    console.error('=== CRITICAL INITIALIZATION ERROR ===');
    console.error('Error:', error.message);
    console.error('Stack:', error.stack);
    
    // Try to show a user-friendly error message
    setTimeout(() => {
      alert(`Application initialization failed: ${error.message}\n\nPlease refresh the page and try again. If the problem persists, check the browser console for more details.`);
    }, 100);
  }
});

/**
 * Basic event listener setup as fallback
 */
function setupBasicEventListeners() {
  debugLog('Setting up basic event listeners as fallback...');
  
  // Theme toggle
  const themeBtn = document.getElementById('themeToggle');
  if (themeBtn) {
    themeBtn.onclick = function() {
      const currentTheme = localStorage.getItem(THEME_KEY) || 'light';
      const newTheme = currentTheme === 'dark' ? 'light' : 'dark';
      
      if (newTheme === 'dark') {
        document.documentElement.setAttribute('data-theme', 'dark');
        localStorage.setItem(THEME_KEY, 'dark');
        this.textContent = 'Light Mode';
      } else {
        document.documentElement.removeAttribute('data-theme');
        localStorage.setItem(THEME_KEY, 'light');
        this.textContent = 'Dark Mode';
      }
    };
  }
  
  // API button
  const apiBtn = document.getElementById('apiBtn');
  if (apiBtn) {
    apiBtn.onclick = function() {
      if (typeof showApiModal === 'function') {
        showApiModal();
      } else {
        alert('API configuration interface');
      }
    };
  }
  
  debugLog('Basic event listeners setup complete');
}

// Make functions available globally for inline event handlers
window.toggleCollectable = toggleCollectable;
window.showDetailsModal = showDetailsModal;
window.closeDetailsModal = closeDetailsModal;
window.editItem = editItem;
window.deleteItem = deleteItem;<|MERGE_RESOLUTION|>--- conflicted
+++ resolved
@@ -43,11 +43,9 @@
  * @returns {void} Fully initializes the application interface
  */
 document.addEventListener('DOMContentLoaded', () => {
-<<<<<<< HEAD
-  debugLog('=== APPLICATION INITIALIZATION STARTED (v3.1.4) ===');
-=======
+
   console.log(`=== APPLICATION INITIALIZATION STARTED (v${APP_VERSION}) ===`);
->>>>>>> 5f2f33b8
+dev
   
   try {
     // Phase 1: Initialize Core DOM Elements
