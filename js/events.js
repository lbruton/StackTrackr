/**
 * EVENTS MODULE - FIXED VERSION
 * 
 * Handles all DOM event listeners with proper null checking and error handling.
 * Includes file protocol compatibility fixes and fallback event attachment methods.
 */

// EVENT UTILITIES
// =============================================================================

/**
 * Safely attaches event listener with fallback methods
 * @param {HTMLElement} element - Element to attach listener to
 * @param {string} event - Event type
 * @param {Function} handler - Event handler function
 * @param {string} description - Description for logging
 * @returns {boolean} Success status
 */
const safeAttachListener = (element, event, handler, description = '') => {
  if (!element) {
    console.warn(`Cannot attach ${event} listener: element not found (${description})`);
    return false;
  }

  try {
    // Method 1: Standard addEventListener
    element.addEventListener(event, handler);
    return true;
  } catch (error) {
    console.warn(`Standard addEventListener failed for ${description}:`, error);
    
    try {
      // Method 2: Legacy event handler
      element['on' + event] = handler;
      debugLog(`✓ Fallback event handler attached: ${description}`);
      return true;
    } catch (fallbackError) {
      console.error(`All event attachment methods failed for ${description}:`, fallbackError);
      return false;
    }
  }
};

/**
 * Implements dynamic column resizing for the inventory table
 */
const setupColumnResizing = () => {
  const table = document.getElementById('inventoryTable');
  if (!table) {
    console.warn('Inventory table not found for column resizing');
    return;
  }

  // Clear any existing resize handles
  const existingHandles = table.querySelectorAll('.resize-handle');
  existingHandles.forEach(handle => handle.remove());

  let isResizing = false;
  let currentColumn = null;
  let startX = 0;
  let startWidth = 0;

  // Add resize handles to table headers
  const headers = table.querySelectorAll('th');
  headers.forEach((header, index) => {
    // Skip the last column (delete button)
    if (index === headers.length - 1) return;

    const resizeHandle = document.createElement('div');
    resizeHandle.className = 'resize-handle';

    header.style.position = 'relative';
    header.appendChild(resizeHandle);

    safeAttachListener(resizeHandle, 'mousedown', (e) => {
      isResizing = true;
      currentColumn = header;
      startX = e.clientX;
      startWidth = parseInt(document.defaultView.getComputedStyle(header).width, 10);
      
      e.preventDefault();
      e.stopPropagation();
      
      // Prevent header click event from firing
      header.style.pointerEvents = 'none';
      setTimeout(() => {
        header.style.pointerEvents = 'auto';
      }, 100);
    }, 'Column resize handle');
  });

  // Handle mouse move for resizing
  safeAttachListener(document, 'mousemove', (e) => {
    if (!isResizing || !currentColumn) return;

    const width = startWidth + e.clientX - startX;
    const minWidth = 40;
    const maxWidth = 300;
    
    if (width >= minWidth && width <= maxWidth) {
      currentColumn.style.width = width + 'px';
    }
  }, 'Document mousemove for resizing');

  // Handle mouse up to stop resizing
  safeAttachListener(document, 'mouseup', () => {
    if (isResizing) {
      isResizing = false;
      currentColumn = null;
    }
  }, 'Document mouseup for resizing');

  // Prevent text selection during resize
  safeAttachListener(document, 'selectstart', (e) => {
    if (isResizing) {
      e.preventDefault();
    }
  }, 'Document selectstart for resizing');
};

// MAIN EVENT LISTENERS SETUP
// =============================================================================

/**
 * Sets up all primary event listeners for the application
 */
const setupEventListeners = () => {
<<<<<<< HEAD
  debugLog('Setting up event listeners (v3.1.4)...');
=======
  console.log(`Setting up event listeners (v${APP_VERSION})...`);
>>>>>>> 5f2f33b8

  try {
    // CRITICAL HEADER BUTTONS
    debugLog('Setting up header buttons...');
    
    // API Button
    if (elements.apiBtn) {
      safeAttachListener(elements.apiBtn, 'click', (e) => {
        e.preventDefault();
        debugLog('API button clicked');
        if (typeof showApiModal === 'function') {
          showApiModal();
        } else {
          alert('API Configuration Modal\n\nThis would open the API configuration interface where you can:\n\n• Configure API providers\n• Set API keys\n• Sync spot prices automatically\n• View API status and cache info');
        }
      }, 'API Button');
    } else {
      console.error('API button element not found!');
    }

    // Theme Toggle Button
    if (elements.themeToggle) {
      safeAttachListener(elements.themeToggle, 'click', (e) => {
        e.preventDefault();
        debugLog('Theme toggle clicked');
        
        if (typeof toggleTheme === 'function') {
          toggleTheme();
        } else if (typeof setTheme === 'function') {
          // Fallback to manual toggle
          const currentTheme = localStorage.getItem(THEME_KEY) || 'light';
          const newTheme = currentTheme === 'dark' ? 'light' : 'dark';
          setTheme(newTheme);
        } else {
          // Ultimate fallback
          const currentTheme = document.documentElement.getAttribute('data-theme');
          const newTheme = currentTheme === 'dark' ? 'light' : 'dark';
          if (newTheme === 'dark') {
            document.documentElement.setAttribute('data-theme', 'dark');
            localStorage.setItem(THEME_KEY, 'dark');
            elements.themeToggle.textContent = 'Light Mode';
          } else {
            document.documentElement.removeAttribute('data-theme');
            localStorage.setItem(THEME_KEY, 'light');
            elements.themeToggle.textContent = 'Dark Mode';
          }
        }
      }, 'Theme Toggle');
    } else {
      console.error('Theme toggle button element not found!');
    }

    // TABLE HEADER SORTING
    debugLog('Setting up table sorting...');
    const inventoryTable = document.getElementById('inventoryTable');
    if (inventoryTable) {
      const headers = inventoryTable.querySelectorAll('th');
      headers.forEach((header, index) => {
        // Skip # column (0) and Delete column (last column)
        if (index === 0 || index >= headers.length - 1) {
          return;
        }

        header.style.cursor = 'pointer';

        safeAttachListener(header, 'click', () => {
          // Toggle sort direction if same column, otherwise set to new column with asc
          if (sortColumn === index) {
            sortDirection = sortDirection === 'asc' ? 'desc' : 'asc';
          } else {
            sortColumn = index;
            sortDirection = 'asc';
          }

          renderTable();
        }, `Table header ${index}`);
      });
    } else {
      console.error('Inventory table not found for sorting setup!');
    }

    // MAIN FORM SUBMISSION
    debugLog('Setting up main form...');
    if (elements.inventoryForm) {
      safeAttachListener(elements.inventoryForm, 'submit', function(e) {
        e.preventDefault();

        const metal = elements.itemMetal.value;
        const name = elements.itemName.value.trim();
        const qty = parseInt(elements.itemQty.value, 10);
        const type = elements.itemType.value;
        const weight = parseFloat(elements.itemWeight.value);
        const price = parseFloat(elements.itemPrice.value);
        const purchaseLocation = elements.purchaseLocation.value.trim() || "Unknown";
        const storageLocation = elements.storageLocation.value.trim() || "Unknown";
        const notes = elements.itemNotes.value.trim() || "";
        const date = elements.itemDate.value || todayStr();

        if (isNaN(qty) || qty < 1 || !Number.isInteger(qty) ||
            isNaN(weight) || weight <= 0 ||
            isNaN(price) || price < 0) {
          return alert("Please enter valid values for all fields.");
        }

        // Get current spot price
        const metalKey = metal.toLowerCase();
        const spotPriceAtPurchase = spotPrices[metalKey];

        // Calculate premium per ounce (only for non-collectible items)
        let premiumPerOz = 0;
        let totalPremium = 0;

        // For new items, they're not collectable by default
        const isCollectable = false;

        if (!isCollectable) {
          const pricePerOz = price / weight;
          premiumPerOz = pricePerOz - spotPriceAtPurchase;
          totalPremium = premiumPerOz * qty * weight;
        }

        inventory.push({ 
          metal, 
          name, 
          qty, 
          type, 
          weight, 
          price, 
          date,
          purchaseLocation,
          storageLocation,
          notes,
          spotPriceAtPurchase,
          premiumPerOz,
          totalPremium,
          isCollectable
        });

        saveInventory();
        renderTable();
        this.reset();
        elements.itemDate.value = todayStr();
      }, 'Main inventory form');
    } else {
      console.error('Main inventory form not found!');
    }

    // EDIT FORM SUBMISSION
    debugLog('Setting up edit form...');
    if (elements.editForm) {
      safeAttachListener(elements.editForm, 'submit', function(e) {
        e.preventDefault();

        if (editingIndex === null) return;

        const metal = elements.editMetal.value;
        const name = elements.editName.value.trim();
        const qty = parseInt(elements.editQty.value, 10);
        const type = elements.editType.value;
        const weight = parseFloat(elements.editWeight.value);
        const price = parseFloat(elements.editPrice.value);
        const purchaseLocation = elements.editPurchaseLocation.value.trim() || "Unknown";
        const storageLocation = elements.editStorageLocation.value.trim() || "Unknown";
        const notes = elements.editNotes.value.trim() || "";
        const date = elements.editDate.value;

        // Use the checkbox state the user just set
        const isCollectable = document.getElementById("editCollectable").checked;

        // Get spot price input value
        const spotPriceInput = elements.editSpotPrice.value.trim();

        // If spot price is empty and item is not collectable, use current spot price
        let spotPriceAtPurchase;
        if (!isCollectable && spotPriceInput === '') {
          const metalKey = metal.toLowerCase();
          spotPriceAtPurchase = spotPrices[metalKey];
        } else {
          spotPriceAtPurchase = parseFloat(spotPriceInput);
        }

        if (isNaN(qty) || qty < 1 || !Number.isInteger(qty) ||
            isNaN(weight) || weight <= 0 ||
            isNaN(price) || price < 0 ||
            (!isCollectable && (isNaN(spotPriceAtPurchase) || spotPriceAtPurchase <= 0))) {
          return alert("Please enter valid values for all fields.");
        }

        // Calculate premium per ounce (only for non-collectible items)
        let premiumPerOz = 0;
        let totalPremium = 0;

        if (!isCollectable) {
          const pricePerOz = price / weight;
          premiumPerOz = pricePerOz - spotPriceAtPurchase;
          totalPremium = premiumPerOz * qty * weight;
        }

        // Update the item
        inventory[editingIndex] = {
          metal,
          name,
          qty,
          type,
          weight,
          price,
          date,
          purchaseLocation,
          storageLocation,
          notes,
          spotPriceAtPurchase: isCollectable ? 0 : spotPriceAtPurchase,
          premiumPerOz,
          totalPremium,
          isCollectable
        };

        saveInventory();
        renderTable();

        // Close modal
        elements.editModal.style.display = 'none';
        editingIndex = null;
      }, 'Edit form');
    }

    // CANCEL EDIT BUTTON
    if (elements.cancelEditBtn) {
      safeAttachListener(elements.cancelEditBtn, 'click', function() {
        elements.editModal.style.display = 'none';
        editingIndex = null;
      }, 'Cancel edit button');
    }

    // SPOT PRICE EVENT LISTENERS
    debugLog('Setting up spot price listeners...');
    Object.values(METALS).forEach(metalConfig => {
      const metalKey = metalConfig.key;
      const metalName = metalConfig.name;
      
      // Main spot price action buttons
      const addBtn = document.getElementById(`addBtn${metalName}`);
      const resetBtn = document.getElementById(`resetBtn${metalName}`);
      const syncBtn = document.getElementById(`syncBtn${metalName}`);
      
      // Manual input buttons
      const saveBtn = elements.saveSpotBtn[metalKey];
      const cancelBtn = document.getElementById(`cancelSpotBtn${metalName}`);
      const inputEl = elements.userSpotPriceInput[metalKey];
      
      // Add button - shows manual input
      if (addBtn) {
        safeAttachListener(addBtn, 'click', () => {
          debugLog(`Add button clicked for ${metalName}`);
          const manualInput = document.getElementById(`manualInput${metalName}`);
          if (manualInput) {
            manualInput.style.display = 'block';
            const input = document.getElementById(`userSpotPrice${metalName}`);
            if (input) input.focus();
          }
        }, `Add spot price for ${metalName}`);
      }
      
      // Reset button
      if (resetBtn) {
        safeAttachListener(resetBtn, 'click', () => {
          debugLog(`Reset button clicked for ${metalName}`);
          if (typeof resetSpotPrice === 'function') {
            resetSpotPrice(metalName);
          } else {
            // Fallback reset functionality
            const defaultPrice = metalConfig.defaultPrice;
            localStorage.setItem(metalConfig.localStorageKey, defaultPrice.toString());
            spotPrices[metalKey] = defaultPrice;
            if (elements.spotPriceDisplay[metalKey]) {
              elements.spotPriceDisplay[metalKey].textContent = formatDollar(defaultPrice);
            }
            updateSummary();
          }
        }, `Reset spot price for ${metalName}`);
      }
      
      // Sync button
      if (syncBtn) {
        safeAttachListener(syncBtn, 'click', () => {
          debugLog(`Sync button clicked for ${metalName}`);
          if (typeof syncSpotPricesFromApi === 'function') {
            syncSpotPricesFromApi(true);
          } else {
            alert('API sync functionality requires API configuration. Please configure an API provider first.');
          }
        }, `Sync spot price for ${metalName}`);
      }
      
      // Save button (in manual input)
      if (saveBtn) {
        safeAttachListener(saveBtn, 'click', () => {
          if (typeof updateManualSpot === 'function') {
            updateManualSpot(metalKey);
          } else {
            console.error(`updateManualSpot function not available for ${metalName}`);
          }
        }, `Save manual spot price for ${metalName}`);
      }
      
      // Cancel button (in manual input)
      if (cancelBtn) {
        safeAttachListener(cancelBtn, 'click', () => {
          const manualInput = document.getElementById(`manualInput${metalName}`);
          if (manualInput) {
            manualInput.style.display = 'none';
            const input = document.getElementById(`userSpotPrice${metalName}`);
            if (input) input.value = '';
          }
        }, `Cancel manual spot price for ${metalName}`);
      }
      
      // Enter key in input field
      if (inputEl) {
        safeAttachListener(inputEl, 'keydown', (e) => {
          if (e.key === 'Enter' && typeof updateManualSpot === 'function') {
            updateManualSpot(metalKey);
          }
        }, `Manual spot price input for ${metalName}`);
      }
    });

    // IMPORT/EXPORT EVENT LISTENERS
    debugLog('Setting up import/export listeners...');
    
    if (elements.importCsvFile) {
      safeAttachListener(elements.importCsvFile, 'change', function(e) {
        if (e.target.files.length > 0) {
          importCsv(e.target.files[0]);
        }
        this.value = '';
      }, 'CSV import');
    }

    if (elements.importJsonFile) {
      safeAttachListener(elements.importJsonFile, 'change', function(e) {
        if (e.target.files.length > 0) {
          importJson(e.target.files[0]);
        }
        this.value = '';
      }, 'JSON import');
    }

    if (elements.importExcelFile) {
      safeAttachListener(elements.importExcelFile, 'change', function(e) {
        if (e.target.files.length > 0) {
          importExcel(e.target.files[0]);
        }
        this.value = '';
      }, 'Excel import');
    }

    // Export buttons
    if (elements.exportCsvBtn) {
      safeAttachListener(elements.exportCsvBtn, 'click', exportCsv, 'CSV export');
    }
    if (elements.exportJsonBtn) {
      safeAttachListener(elements.exportJsonBtn, 'click', exportJson, 'JSON export');
    }
    if (elements.exportExcelBtn) {
      safeAttachListener(elements.exportExcelBtn, 'click', exportExcel, 'Excel export');
    }
    if (elements.exportPdfBtn) {
      safeAttachListener(elements.exportPdfBtn, 'click', exportPdf, 'PDF export');
    }
    if (elements.exportHtmlBtn) {
      safeAttachListener(elements.exportHtmlBtn, 'click', exportHtml, 'HTML export');
    }

    // Backup All Button
    if (elements.backupAllBtn) {
      safeAttachListener(elements.backupAllBtn, 'click', async () => {
        if (typeof createBackupZip === 'function') {
          await createBackupZip();
        } else {
          // Fallback: simple backup
          alert('Creating backup using export functions...');
          exportCsv();
          exportJson();
        }
      }, 'Backup all button');
    }

    // BOATING ACCIDENT BUTTON
    if (elements.boatingAccidentBtn) {
      safeAttachListener(elements.boatingAccidentBtn, 'click', function() {
        if (confirm("WARNING: This will erase ALL your data for this app (inventory, spot history, spot prices, API configuration).\n\nAre you sure you want to proceed?\n\nThis action cannot be undone!")) {
          localStorage.removeItem(LS_KEY);
          localStorage.removeItem(SPOT_HISTORY_KEY);
          localStorage.removeItem(API_KEY_STORAGE_KEY);
          localStorage.removeItem(API_CACHE_KEY);
          Object.values(METALS).forEach(metalConfig => {
            localStorage.removeItem(metalConfig.localStorageKey);
          });
          sessionStorage.clear();

          loadInventory();
          renderTable();
          loadSpotHistory();
          fetchSpotPrice();
          
          // Clear API state
          apiConfig = null;
          apiCache = null;
          updateSyncButtonStates();
          
          alert("All data has been erased.");
        }
      }, 'Boating accident button');
    }
    
    // API MODAL EVENT LISTENERS
    debugLog('Setting up API modal listeners...');
    setupApiEvents();

    debugLog('✓ All event listeners setup complete');
    
  } catch (error) {
    console.error('❌ Error setting up event listeners:', error);
    throw error; // Re-throw to trigger fallback in init.js
  }
};

/**
 * Sets up pagination event listeners
 */
const setupPagination = () => {
  debugLog('Setting up pagination listeners...');
  
  try {
    if (elements.itemsPerPage) {
      safeAttachListener(elements.itemsPerPage, 'change', function() {
        itemsPerPage = parseInt(this.value);
        currentPage = 1;
        renderTable();
      }, 'Items per page select');
    }

    if (elements.prevPage) {
      safeAttachListener(elements.prevPage, 'click', function() {
        if (currentPage > 1) {
          currentPage--;
          renderTable();
        }
      }, 'Previous page button');
    }

    if (elements.nextPage) {
      safeAttachListener(elements.nextPage, 'click', function() {
        const totalPages = calculateTotalPages(filterInventory());
        if (currentPage < totalPages) {
          currentPage++;
          renderTable();
        }
      }, 'Next page button');
    }

    if (elements.firstPage) {
      safeAttachListener(elements.firstPage, 'click', function() {
        currentPage = 1;
        renderTable();
      }, 'First page button');
    }

    if (elements.lastPage) {
      safeAttachListener(elements.lastPage, 'click', function() {
        currentPage = calculateTotalPages(filterInventory());
        renderTable();
      }, 'Last page button');
    }
    
    debugLog('✓ Pagination listeners setup complete');
  } catch (error) {
    console.error('❌ Error setting up pagination listeners:', error);
  }
};

/**
 * Sets up search event listeners
 */
const setupSearch = () => {
  debugLog('Setting up search listeners...');
  
  try {
    if (elements.searchInput) {
      safeAttachListener(elements.searchInput, 'input', function() {
        searchQuery = this.value;
        currentPage = 1; // Reset to first page when search changes
        renderTable();
      }, 'Search input');
    }

    if (elements.clearSearchBtn) {
      safeAttachListener(elements.clearSearchBtn, 'click', function() {
        if (elements.searchInput) {
          elements.searchInput.value = '';
        }
        searchQuery = '';
        currentPage = 1;
        renderTable();
      }, 'Clear search button');
    }
    
    debugLog('✓ Search listeners setup complete');
  } catch (error) {
    console.error('❌ Error setting up search listeners:', error);
  }
};

/**
 * Sets up theme toggle event listeners
 */
const setupThemeToggle = () => {
  debugLog('Setting up theme toggle...');
  
  try {
    // Initialize theme with system preference detection
    if (typeof initTheme === 'function') {
      initTheme();
    } else {
      // Fallback initialization
      const savedTheme = localStorage.getItem(THEME_KEY) || 'light';
      setTheme(savedTheme);
    }
    
    // Set up system theme change listener
    if (typeof setupSystemThemeListener === 'function') {
      setupSystemThemeListener();
    }
    
    debugLog('✓ Theme toggle setup complete');
  } catch (error) {
    console.error('❌ Error setting up theme toggle:', error);
  }
};

/**
 * Sets up API-related event listeners
 */
const setupApiEvents = () => {
  debugLog('Setting up API events...');
  
  try {
    // API Modal Events
    const apiModal = document.getElementById('apiModal');
    const apiCancelBtn = document.getElementById('apiCancelBtn');
    const apiClearBtn = document.getElementById('apiClearBtn');
    const apiConfigForm = document.getElementById('apiConfigForm');
    const apiProviderSelect = document.getElementById('apiProvider');

    // Modal background click to close
    if (apiModal) {
      safeAttachListener(apiModal, 'click', (e) => {
        if (e.target === apiModal && typeof hideApiModal === 'function') {
          hideApiModal();
        }
      }, 'API modal background');
    }

    // Cancel button
    if (apiCancelBtn) {
      safeAttachListener(apiCancelBtn, 'click', () => {
        if (typeof hideApiModal === 'function') {
          hideApiModal();
        }
      }, 'API cancel button');
    }

    // Clear configuration button
    if (apiClearBtn) {
      safeAttachListener(apiClearBtn, 'click', () => {
        if (confirm('This will remove your API configuration and cached data. Continue?')) {
          if (typeof clearApiConfig === 'function') {
            clearApiConfig();
          }
          if (typeof hideApiModal === 'function') {
            hideApiModal();
          }
          alert('API configuration cleared.');
        }
      }, 'API clear button');
    }
    
    // Sync now button
    const apiSyncNowBtn = document.getElementById('apiSyncNowBtn');
    if (apiSyncNowBtn) {
      safeAttachListener(apiSyncNowBtn, 'click', async () => {
        if (typeof syncSpotPricesFromApi === 'function') {
          const success = await syncSpotPricesFromApi(true, true);
          if (success && typeof updateApiStatus === 'function') {
            updateApiStatus();
          }
        }
      }, 'API sync now button');
    }
    
    // Clear cache button
    const apiClearCacheBtn = document.getElementById('apiClearCacheBtn');
    if (apiClearCacheBtn) {
      safeAttachListener(apiClearCacheBtn, 'click', () => {
        if (typeof clearApiCache === 'function') {
          clearApiCache();
        }
      }, 'API clear cache button');
    }

    // Form submission
    if (apiConfigForm) {
      safeAttachListener(apiConfigForm, 'submit', (e) => {
        if (typeof handleApiConfigSubmit === 'function') {
          handleApiConfigSubmit(e);
        } else {
          e.preventDefault();
          alert('API configuration handler not available');
        }
      }, 'API config form');
    }

    // Provider selection change
    if (apiProviderSelect) {
      safeAttachListener(apiProviderSelect, 'change', (e) => {
        if (typeof updateProviderInfo === 'function') {
          updateProviderInfo(e.target.value);
        }
      }, 'API provider select');
    }

    // ESC key to close modals
    safeAttachListener(document, 'keydown', (e) => {
      if (e.key === 'Escape') {
        const apiModal = document.getElementById('apiModal');
        const editModal = document.getElementById('editModal');
        const detailsModal = document.getElementById('detailsModal');
        
        if (apiModal && apiModal.style.display === 'flex' && typeof hideApiModal === 'function') {
          hideApiModal();
        } else if (editModal && editModal.style.display === 'flex') {
          editModal.style.display = 'none';
          editingIndex = null;
        } else if (detailsModal && detailsModal.style.display === 'flex' && typeof closeDetailsModal === 'function') {
          closeDetailsModal();
        }
      }
    }, 'ESC key modal close');

    debugLog('✓ API events setup complete');
  } catch (error) {
    console.error('❌ Error setting up API events:', error);
  }
};

// =============================================================================<|MERGE_RESOLUTION|>--- conflicted
+++ resolved
@@ -125,11 +125,9 @@
  * Sets up all primary event listeners for the application
  */
 const setupEventListeners = () => {
-<<<<<<< HEAD
-  debugLog('Setting up event listeners (v3.1.4)...');
-=======
+
   console.log(`Setting up event listeners (v${APP_VERSION})...`);
->>>>>>> 5f2f33b8
+ dev
 
   try {
     // CRITICAL HEADER BUTTONS
