/**
 * EVENTS MODULE - FIXED VERSION
 *
 * Handles all DOM event listeners with proper null checking and error handling.
 * Includes file protocol compatibility fixes and fallback event attachment methods.
 */

// EVENT UTILITIES
// =============================================================================

/**
 * Safely attaches event listener with fallback methods
 * @param {HTMLElement} element - Element to attach listener to
 * @param {string} event - Event type
 * @param {Function} handler - Event handler function
 * @param {string} description - Description for logging
 * @returns {boolean} Success status
 */
const safeAttachListener = (element, event, handler, description = "") => {
  if (!element) {
    console.warn(
      `Cannot attach ${event} listener: element not found (${description})`,
    );
    return false;
  }

  try {
    // Method 1: Standard addEventListener
    element.addEventListener(event, handler);
    return true;
  } catch (error) {
    console.warn(`Standard addEventListener failed for ${description}:`, error);

    try {
      // Method 2: Legacy event handler
      element["on" + event] = handler;
      debugLog(`✓ Fallback event handler attached: ${description}`);
      return true;
    } catch (fallbackError) {
      console.error(
        `All event attachment methods failed for ${description}:`,
        fallbackError,
      );
      return false;
    }
  }
};

/**
 * Implements dynamic column resizing for the inventory table
 */
const setupColumnResizing = () => {
  const table = document.getElementById("inventoryTable");
  if (!table) {
    console.warn("Inventory table not found for column resizing");
    return;
  }

  // Clear any existing resize handles
  const existingHandles = table.querySelectorAll(".resize-handle");
  existingHandles.forEach((handle) => handle.remove());

  let isResizing = false;
  let currentColumn = null;
  let startX = 0;
  let startWidth = 0;

  // Add resize handles to table headers
  const headers = table.querySelectorAll("th");
  headers.forEach((header, index) => {
    // Skip the last column (delete button)
    if (index === headers.length - 1) return;

    const resizeHandle = document.createElement("div");
    resizeHandle.className = "resize-handle";

    header.style.position = "relative";
    header.appendChild(resizeHandle);

    safeAttachListener(
      resizeHandle,
      "mousedown",
      (e) => {
        isResizing = true;
        currentColumn = header;
        startX = e.clientX;
        startWidth = parseInt(
          document.defaultView.getComputedStyle(header).width,
          10,
        );

        e.preventDefault();
        e.stopPropagation();

        // Prevent header click event from firing
        header.style.pointerEvents = "none";
        setTimeout(() => {
          header.style.pointerEvents = "auto";
        }, 100);
      },
      "Column resize handle",
    );
  });

  // Handle mouse move for resizing
  safeAttachListener(
    document,
    "mousemove",
    (e) => {
      if (!isResizing || !currentColumn) return;

      const width = startWidth + e.clientX - startX;
      const minWidth = 40;
      const maxWidth = 300;

      if (width >= minWidth && width <= maxWidth) {
        currentColumn.style.width = width + "px";
      }
    },
    "Document mousemove for resizing",
  );

  // Handle mouse up to stop resizing
  safeAttachListener(
    document,
    "mouseup",
    () => {
      if (isResizing) {
        isResizing = false;
        currentColumn = null;
      }
    },
    "Document mouseup for resizing",
  );

  // Prevent text selection during resize
  safeAttachListener(
    document,
    "selectstart",
    (e) => {
      if (isResizing) {
        e.preventDefault();
      }
    },
    "Document selectstart for resizing",
  );
};

// RESPONSIVE TABLE HANDLING
// =============================================================================

/**
 * Updates column visibility based on current viewport width
 */
const updateColumnVisibility = () => {
  const width = window.innerWidth;
  const hidden = new Set();

  const breakpoints = [
    { width: 1200, hide: ["purchaseLocation", "storageLocation", "collectable"] },
    {
      width: 992,
      hide: [
        "purchaseLocation",
        "storageLocation",
        "collectable",
        "premium",
        "spot",
        "weight",
      ],
    },
    {
      width: 768,
      hide: [
        "purchaseLocation",
        "storageLocation",
        "collectable",
        "premium",
        "spot",
        "weight",
        "qty",
        "metal",
      ],
    },
    {
      width: 576,
      hide: [
        "purchaseLocation",
        "storageLocation",
        "collectable",
        "premium",
        "spot",
        "weight",
        "qty",
        "metal",
        "type",
      ],
    },
  ];

  breakpoints.forEach((bp) => {
    if (width < bp.width) bp.hide.forEach((c) => hidden.add(c));
  });

  const allColumns = [
    "date",
    "type",
    "metal",
    "name",
    "qty",
    "weight",
    "purchasePrice",
    "spot",
    "premium",
    "purchaseLocation",
    "storageLocation",
    "collectable",
    "notes",
    "delete",
  ];

  allColumns.forEach((col) => {
    document.querySelectorAll(`[data-column="${col}"]`).forEach((el) => {
      el.classList.toggle("hidden", hidden.has(col));
    });
  });
};

/**
 * Sets up responsive column visibility handling
 */
const setupResponsiveColumns = () => {
  updateColumnVisibility();
  safeAttachListener(
    window,
    "resize",
    updateColumnVisibility,
    "Window resize for column visibility",
  );
};

// MAIN EVENT LISTENERS SETUP
// =============================================================================

/**
 * Sets up all primary event listeners for the application
 */
const setupEventListeners = () => {
  console.log(`Setting up event listeners (v${APP_VERSION})...`);

  try {
    // Responsive column handling
    setupResponsiveColumns();

    // CRITICAL HEADER BUTTONS
    debugLog("Setting up header buttons...");

    // Files Button
    if (elements.filesBtn) {
      safeAttachListener(
        elements.filesBtn,
        "click",
        (e) => {
          e.preventDefault();
          debugLog("Files button clicked");
          if (typeof showFilesModal === "function") {
            showFilesModal();
          }
        },
        "Files Button",
      );
    } else {
      console.error("Files button element not found!");
    }

    // About Button
    if (elements.aboutBtn) {
      safeAttachListener(
        elements.aboutBtn,
        "click",
        (e) => {
          e.preventDefault();
          if (typeof showAboutModal === "function") {
            showAboutModal();
          }
        },
        "About Button",
      );
    }

    // API Button
    if (elements.apiBtn) {
      safeAttachListener(
        elements.apiBtn,
        "click",
        (e) => {
          e.preventDefault();
          if (typeof showApiModal === "function") {
            showApiModal();
          }
        },
        "API Button",
      );
    }


    // Details modal triggers
    if (elements.totalTitles && elements.totalTitles.length) {
      elements.totalTitles.forEach((title) => {
        safeAttachListener(
          title,
          "click",
          () => {
            const metal = title.dataset.metal;
            if (typeof showDetailsModal === "function") {
              showDetailsModal(metal);
            }
          },
          `Totals title (${title.dataset.metal})`,
        );
      });
    }

    if (elements.detailsCloseBtn) {
      safeAttachListener(
        elements.detailsCloseBtn,
        "click",
        () => {
          if (typeof closeDetailsModal === "function") {
            closeDetailsModal();
          }
        },
        "Close details modal",
      );
    }

    // TABLE HEADER SORTING
    debugLog("Setting up table sorting...");
    const inventoryTable = document.getElementById("inventoryTable");
    if (inventoryTable) {
      const headers = inventoryTable.querySelectorAll("th");
      headers.forEach((header, index) => {
        // Skip Notes/Delete columns (last two)
        if (index >= headers.length - 2) {
          return;
        }

        header.style.cursor = "pointer";

        safeAttachListener(
          header,
          "click",
          () => {
            // Toggle sort direction if same column, otherwise set to new column with asc
            if (sortColumn === index) {
              sortDirection = sortDirection === "asc" ? "desc" : "asc";
            } else {
              sortColumn = index;
              sortDirection = "asc";
            }

            renderTable();
          },
          `Table header ${index}`,
        );
      });
    } else {
      console.error("Inventory table not found for sorting setup!");
    }

    // MAIN FORM SUBMISSION
    debugLog("Setting up main form...");
    if (elements.inventoryForm) {
      safeAttachListener(
        elements.inventoryForm,
        "submit",
        function (e) {
          e.preventDefault();

          const metal = elements.itemMetal.value;
          const name = elements.itemName.value.trim();
          const qty = parseInt(elements.itemQty.value, 10);
          const type = elements.itemType.value;
          let weight = parseFloat(elements.itemWeight.value);
          weight = isNaN(weight) ? 0 : parseFloat(weight.toFixed(2));
          const price = parseFloat(elements.itemPrice.value);
          const purchaseLocation =
            elements.purchaseLocation.value.trim() || "Unknown";
          const storageLocation =
            elements.storageLocation.value.trim() || "";
          const notes = elements.itemNotes.value.trim() || "";
          const date = elements.itemDate.value || todayStr();
          const spotPriceInput = elements.itemSpotPrice.value.trim();
          const isCollectable = document.getElementById("itemCollectable").checked;

          if (
            isNaN(qty) ||
            qty < 1 ||
            !Number.isInteger(qty) ||
            isNaN(weight) ||
            weight <= 0 ||
            isNaN(price) ||
            price < 0
          ) {
            return alert("Please enter valid values for all fields.");
          }

          // Determine spot price at purchase
          const metalKey = metal.toLowerCase();
          const spotPriceAtPurchase =
            spotPriceInput === ""
              ? spotPrices[metalKey] ?? 0
              : parseFloat(spotPriceInput);

          // Calculate premium per ounce (only for non-collectible items)
          let premiumPerOz = 0;
          let totalPremium = 0;

          if (!isCollectable) {
            const pricePerOz = price / weight;
            premiumPerOz = pricePerOz - spotPriceAtPurchase;
            totalPremium = premiumPerOz * qty * weight;
          }

          const serial = getNextSerial();
          inventory.push({
            metal,
            name,
            qty,
            type,
            weight,
            price,
            date,
            purchaseLocation,
            storageLocation,
            notes,
            spotPriceAtPurchase,
            premiumPerOz,
            totalPremium,
            isCollectable,
            serial,
            numistaId: "",
          });

          addCompositionOption(metal);

          catalogMap[serial] = "";
          saveInventory();
          renderTable();
          this.reset();
          elements.itemDate.value = todayStr();
          if (elements.addModal) elements.addModal.style.display = "none";
        },
        "Main inventory form",
      );
    } else {
      console.error("Main inventory form not found!");
    }

    // EDIT FORM SUBMISSION
    debugLog("Setting up edit form...");
    if (elements.editForm) {
      safeAttachListener(
        elements.editForm,
        "submit",
        function (e) {
          e.preventDefault();

          if (editingIndex === null) return;

          const metal = elements.editMetal.value;
          const name = elements.editName.value.trim();
          const qty = parseInt(elements.editQty.value, 10);
          const type = elements.editType.value;
          let weight = parseFloat(elements.editWeight.value);
          weight = isNaN(weight) ? 0 : parseFloat(weight.toFixed(2));
          const price = parseFloat(elements.editPrice.value);
          const purchaseLocation =
            elements.editPurchaseLocation.value.trim() || "Unknown";
          const storageLocation =
            elements.editStorageLocation.value.trim() || "";
          const notes = elements.editNotes.value.trim() || "";
          const date = elements.editDate.value;

          // Use the checkbox state the user just set
          const isCollectable =
            document.getElementById("editCollectable").checked;

          // Get spot price input value
          const spotPriceInput = elements.editSpotPrice.value.trim();

          // If spot price is empty and item is not collectable, use current spot price
          let spotPriceAtPurchase;
          if (!isCollectable && spotPriceInput === "") {
            const metalKey = metal.toLowerCase();
            spotPriceAtPurchase = spotPrices[metalKey] ?? 0;
          } else {
            spotPriceAtPurchase = parseFloat(spotPriceInput);
          }

          if (
            isNaN(qty) ||
            qty < 1 ||
            !Number.isInteger(qty) ||
            isNaN(weight) ||
            weight <= 0 ||
            isNaN(price) ||
            price < 0 ||
            (!isCollectable &&
              (isNaN(spotPriceAtPurchase) || spotPriceAtPurchase <= 0))
          ) {
            return alert("Please enter valid values for all fields.");
          }

          // Calculate premium per ounce (only for non-collectible items)
          let premiumPerOz = 0;
          let totalPremium = 0;

          if (!isCollectable) {
            const pricePerOz = price / weight;
            premiumPerOz = pricePerOz - spotPriceAtPurchase;
            totalPremium = premiumPerOz * qty * weight;
          }

          const oldItem = { ...inventory[editingIndex] };
          const serial = oldItem.serial;

          // Update the item preserving serial
          inventory[editingIndex] = {
            ...oldItem,
            metal,
            name,
            qty,
            type,
            weight,
            price,
            date,
            purchaseLocation,
            storageLocation,
            notes,
            spotPriceAtPurchase: isCollectable ? 0 : spotPriceAtPurchase,
            premiumPerOz,
            totalPremium,
            isCollectable,
            numistaId: elements.editCatalog.value.trim(),
          };

          addCompositionOption(metal);

          catalogMap[serial] = inventory[editingIndex].numistaId;
          saveInventory();
          renderTable();
          logItemChanges(oldItem, inventory[editingIndex]);

          // Close modal
          elements.editModal.style.display = "none";
          editingIndex = null;
          editingChangeLogIndex = null;
        },
        "Edit form",
      );
    }

    if (elements.undoChangeBtn) {
      safeAttachListener(
        elements.undoChangeBtn,
        "click",
        () => {
          if (editingChangeLogIndex !== null) {
            toggleChange(editingChangeLogIndex);
            elements.editModal.style.display = "none";
            editingIndex = null;
            editingChangeLogIndex = null;
            renderChangeLog();
          }
        },
        "Undo change button",
      );
    }

    // CANCEL EDIT BUTTON
    if (elements.cancelEditBtn) {
      safeAttachListener(
        elements.cancelEditBtn,
        "click",
        function () {
          elements.editModal.style.display = "none";
          editingIndex = null;
          editingChangeLogIndex = null;
        },
        "Cancel edit button",
      );
    }

    if (elements.editCloseBtn) {
      safeAttachListener(
        elements.editCloseBtn,
        "click",
        () => {
          elements.editModal.style.display = "none";
          editingIndex = null;
          editingChangeLogIndex = null;
        },
        "Edit modal close button",
      );
    }

    if (elements.addCloseBtn) {
      safeAttachListener(
        elements.addCloseBtn,
        "click",
        () => {
          elements.addModal.style.display = "none";
        },
        "Add modal close button",
      );
    }

    if (elements.cancelAddBtn) {
      safeAttachListener(
        elements.cancelAddBtn,
        "click",
        () => {
          if (elements.addModal) elements.addModal.style.display = "none";
        },
        "Cancel add button",
      );
    }

    // NOTES MODAL BUTTONS
    if (elements.saveNotesBtn) {
      safeAttachListener(
        elements.saveNotesBtn,
        "click",
        () => {
          if (notesIndex === null) return;
          const textareaElement =
            elements.notesTextarea || document.getElementById("notesTextarea");
          const text = textareaElement ? textareaElement.value.trim() : "";

          const oldItem = { ...inventory[notesIndex] };
          inventory[notesIndex].notes = text;
          saveInventory();
          renderTable();
          logItemChanges(oldItem, inventory[notesIndex]);

          const modalElement =
            elements.notesModal || document.getElementById("notesModal");
          if (modalElement) {
            modalElement.style.display = "none";
          }
          notesIndex = null;
        },
        "Save notes button",
      );
    }

    if (elements.cancelNotesBtn) {
      safeAttachListener(
        elements.cancelNotesBtn,
        "click",
        () => {
          const modalElement =
            elements.notesModal || document.getElementById("notesModal");
          if (modalElement) {
            modalElement.style.display = "none";
          }
          notesIndex = null;
        },
        "Cancel notes button",
      );
    }

    if (elements.notesCloseBtn) {
      safeAttachListener(
        elements.notesCloseBtn,
        "click",
        () => {
          const modalElement =
            elements.notesModal || document.getElementById("notesModal");
          if (modalElement) {
            modalElement.style.display = "none";
          }
          notesIndex = null;
        },
        "Notes modal close button",
      );
    }

      if (elements.changeLogBtn) {
        safeAttachListener(
          elements.changeLogBtn,
          "click",
          (e) => {
            e.preventDefault();
            renderChangeLog();
            if (elements.changeLogModal) {
              elements.changeLogModal.style.display = "flex";
              document.body.style.overflow = "hidden";
            }
          },
          "Change log button",
        );
      }

      if (elements.storageReportLink) {
        safeAttachListener(
          elements.storageReportLink,
          "click",
          (e) => {
            e.preventDefault();
            if (typeof openStorageReportPopup === "function") {
              openStorageReportPopup();
            }
          },
          "Storage report link",
        );
      }

    if (elements.changeLogCloseBtn) {
      safeAttachListener(
        elements.changeLogCloseBtn,
        "click",
        () => {
          if (elements.changeLogModal) {
            elements.changeLogModal.style.display = "none";
            document.body.style.overflow = "";
          }
        },
        "Change log close button",
      );
    }

    // SPOT PRICE EVENT LISTENERS
    debugLog("Setting up spot price listeners...");
    Object.values(METALS).forEach((metalConfig) => {
      const metalKey = metalConfig.key;
      const metalName = metalConfig.name;

      // Main spot price action buttons
        const addBtn = document.getElementById(`addBtn${metalName}`);
        const resetBtn = document.getElementById(`resetBtn${metalName}`);
        const syncBtn = document.getElementById(`syncBtn${metalName}`);
        const spotCard = document.querySelector(
          `.spot-input.${metalKey} .spot-card`,
        );
        const actions = document.querySelector(
          `.spot-input.${metalKey} .spot-actions`,
        );

        if (spotCard && actions) {
          safeAttachListener(
            spotCard,
            "click",
            () => {
              const visible = actions.style.display === "flex";
              document
                .querySelectorAll(".spot-actions")
                .forEach((el) => (el.style.display = "none"));
              document
                .querySelectorAll(".manual-input")
                .forEach((el) => (el.style.display = "none"));
              actions.style.display = visible ? "none" : "flex";
            },
            `${metalName} spot card`,
          );
        }

      // Manual input buttons
      const saveBtn = elements.saveSpotBtn[metalKey];
      const cancelBtn = document.getElementById(`cancelSpotBtn${metalName}`);
      const inputEl = elements.userSpotPriceInput[metalKey];

      // Add button - shows manual input
      if (addBtn) {
        safeAttachListener(
          addBtn,
          "click",
          () => {
            debugLog(`Add button clicked for ${metalName}`);
            const manualInput = document.getElementById(
              `manualInput${metalName}`,
            );
            if (manualInput) {
              manualInput.style.display = "block";
              const input = document.getElementById(
                `userSpotPrice${metalName}`,
              );
              if (input) input.focus();
            }
          },
          `Add spot price for ${metalName}`,
        );
      }

      // Reset button
      if (resetBtn) {
        safeAttachListener(
          resetBtn,
          "click",
          () => {
            debugLog(`Reset button clicked for ${metalName}`);
            if (typeof resetSpotPrice === "function") {
              resetSpotPrice(metalName);
            } else {
              // Fallback reset functionality
              const defaultPrice = metalConfig.defaultPrice;
              localStorage.setItem(
                metalConfig.localStorageKey,
                defaultPrice.toString(),
              );
              spotPrices[metalKey] = defaultPrice;
              if (elements.spotPriceDisplay[metalKey]) {
                elements.spotPriceDisplay[metalKey].textContent =
                  formatDollar(defaultPrice);
              }
              updateSummary();
            }
          },
          `Reset spot price for ${metalName}`,
        );
      }

      // Sync button
      if (syncBtn) {
        safeAttachListener(
          syncBtn,
          "click",
          () => {
            debugLog(`Sync button clicked for ${metalName}`);
            if (typeof syncSpotPricesFromApi === "function") {
              syncSpotPricesFromApi(true);
            } else {
              alert(
                "API sync functionality requires API configuration. Please configure an API provider first.",
              );
            }
          },
          `Sync spot price for ${metalName}`,
        );
      }

      // Save button (in manual input)
      if (saveBtn) {
        safeAttachListener(
          saveBtn,
          "click",
          () => {
            if (typeof updateManualSpot === "function") {
              updateManualSpot(metalKey);
            } else {
              console.error(
                `updateManualSpot function not available for ${metalName}`,
              );
            }
          },
          `Save manual spot price for ${metalName}`,
        );
      }

      // Cancel button (in manual input)
      if (cancelBtn) {
        safeAttachListener(
          cancelBtn,
          "click",
          () => {
            const manualInput = document.getElementById(
              `manualInput${metalName}`,
            );
            if (manualInput) {
              manualInput.style.display = "none";
              const input = document.getElementById(
                `userSpotPrice${metalName}`,
              );
              if (input) input.value = "";
            }
          },
          `Cancel manual spot price for ${metalName}`,
        );
      }

      // Enter key in input field
      if (inputEl) {
        safeAttachListener(
          inputEl,
          "keydown",
          (e) => {
            if (e.key === "Enter" && typeof updateManualSpot === "function") {
              updateManualSpot(metalKey);
            }
          },
          `Manual spot price input for ${metalName}`,
        );
      }
    });

    // IMPORT/EXPORT EVENT LISTENERS
    debugLog("Setting up import/export listeners...");

    let csvImportOverride = false;
    if (elements.importCsvBtn && elements.importCsvOptions) {
      safeAttachListener(
        elements.importCsvBtn,
        "click",
        () => elements.importCsvOptions.classList.toggle("show"),
        "CSV import options toggle",
      );
    }
    if (elements.importCsvOverride && elements.importCsvFile) {
      safeAttachListener(
        elements.importCsvOverride,
        "click",
        () => {
          csvImportOverride = true;
          elements.importCsvOptions.classList.remove("show");
          elements.importCsvFile.click();
        },
        "CSV override option",
      );
    }
    if (elements.importCsvMerge && elements.importCsvFile) {
      safeAttachListener(
        elements.importCsvMerge,
        "click",
        () => {
          csvImportOverride = false;
          elements.importCsvOptions.classList.remove("show");
          elements.importCsvFile.click();
        },
        "CSV merge option",
      );
    }
    if (elements.importCsvFile) {
      safeAttachListener(
        elements.importCsvFile,
        "change",
        function (e) {
          if (e.target.files.length > 0) {
<<<<<<< HEAD
            const file = e.target.files[0];
            if (!checkFileSize(file)) {
              alert("File exceeds 2MB limit. Enable cloud backup for larger uploads.");
            } else {
              importCsv(file, csvImportOverride);
            }
=======
            importCsv(e.target.files[0], csvImportOverride);
>>>>>>> bf47fc1f
          }
          this.value = "";
        },
        "CSV import",
      );
    }

    if (elements.importJsonFile) {
      safeAttachListener(
        elements.importJsonFile,
        "change",
        function (e) {
          if (e.target.files.length > 0) {
            importJson(e.target.files[0]);
          }
          this.value = "";
        },
        "JSON import",
      );
    }

    if (elements.importExcelFile) {
      safeAttachListener(
        elements.importExcelFile,
        "change",
        function (e) {
          if (e.target.files.length > 0) {
            importExcel(e.target.files[0]);
          }
          this.value = "";
        },
        "Excel import",
      );
    }

    let numistaOverride = false;
    if (elements.numistaImportBtn && elements.numistaImportOptions) {
      safeAttachListener(
        elements.numistaImportBtn,
        "click",
        () => elements.numistaImportOptions.classList.toggle("show"),
        "Numista import options toggle",
      );
    }
    if (elements.numistaOverride && elements.numistaImportFile) {
      safeAttachListener(
        elements.numistaOverride,
        "click",
        () => {
          numistaOverride = true;
          elements.numistaImportOptions.classList.remove("show");
          elements.numistaImportFile.click();
        },
        "Numista override option",
      );
    }
    if (elements.numistaMerge && elements.numistaImportFile) {
      safeAttachListener(
        elements.numistaMerge,
        "click",
        () => {
          numistaOverride = false;
          elements.numistaImportOptions.classList.remove("show");
          elements.numistaImportFile.click();
        },
        "Numista merge option",
      );
    }
    if (elements.numistaImportFile) {
      safeAttachListener(
        elements.numistaImportFile,
        "change",
        function (e) {
          if (e.target.files.length > 0) {
<<<<<<< HEAD
            const file = e.target.files[0];
            if (!checkFileSize(file)) {
              alert("File exceeds 2MB limit. Enable cloud backup for larger uploads.");
            } else {
              importNumistaCsv(file, numistaOverride);
            }
=======
            importNumistaCsv(e.target.files[0], numistaOverride);
>>>>>>> bf47fc1f
          }
          this.value = "";
        },
        "Numista CSV import",
      );
    }

    // Export buttons
    if (elements.exportCsvBtn) {
      safeAttachListener(
        elements.exportCsvBtn,
        "click",
        exportCsv,
        "CSV export",
      );
    }
    if (elements.exportJsonBtn) {
      safeAttachListener(
        elements.exportJsonBtn,
        "click",
        exportJson,
        "JSON export",
      );
    }
    if (elements.exportExcelBtn) {
      safeAttachListener(
        elements.exportExcelBtn,
        "click",
        exportExcel,
        "Excel export",
      );
    }
    if (elements.exportPdfBtn) {
      safeAttachListener(
        elements.exportPdfBtn,
        "click",
        exportPdf,
        "PDF export",
      );
    }
    if (elements.cloudSyncBtn) {
      safeAttachListener(
        elements.cloudSyncBtn,
        "click",
        () => {
          if (elements.cloudSyncModal)
            elements.cloudSyncModal.style.display = "flex";
        },
        "Cloud Sync button",
      );
    }

    // Custom mapping buttons
    if (elements.addMappingBtn) {
      safeAttachListener(
        elements.addMappingBtn,
        "click",
        () => {
          const pattern = prompt("Enter regex pattern to match:");
          const field = prompt("Enter field name to map to:");
          if (pattern && field) {
            CustomMapping.addMapping(pattern, field);
            alert(`Mapping added: ${pattern} → ${field}`);
          }
        },
        "Add custom mapping",
      );
    }
    if (elements.applyMappingsBtn) {
      safeAttachListener(
        elements.applyMappingsBtn,
        "click",
        () => {
          const name = prompt("Enter field name to test:");
          if (name) {
            const mapped = CustomMapping.mapField(name);
            alert(
              mapped
                ? `${name} → ${mapped}`
                : `No mapping for '${name}'`,
            );
          }
        },
        "Apply custom mappings",
      );
    }
    if (elements.clearMappingsBtn) {
      safeAttachListener(
        elements.clearMappingsBtn,
        "click",
        () => {
          CustomMapping.clear();
          alert("Custom mappings cleared.");
        },
        "Clear custom mappings",
      );
    }

    const cloudSyncCloseBtn = document.getElementById("cloudSyncCloseBtn");
    if (cloudSyncCloseBtn && elements.cloudSyncModal) {
      safeAttachListener(
        cloudSyncCloseBtn,
        "click",
        () => (elements.cloudSyncModal.style.display = "none"),
        "Cloud Sync close",
      );
    }

    // Remove Inventory Data Button
    if (elements.removeInventoryDataBtn) {
      safeAttachListener(
        elements.removeInventoryDataBtn,
        "click",
        function () {
          if (confirm("Remove all inventory items? This cannot be undone.")) {
            localStorage.removeItem(LS_KEY);
            loadInventory();
            renderTable();
            alert("Inventory data cleared.");
          }
        },
        "Remove inventory data button",
      );
    }

    // Clear Numista Cache Button
    if (elements.clearNumistaCacheBtn) {
      safeAttachListener(
        elements.clearNumistaCacheBtn,
        "click",
        function () {
          if (confirm("Clear Numista cache?")) {
            localStorage.removeItem('numista-cache');
            alert("Numista cache cleared.");
            elements.clearNumistaCacheBtn.style.display = 'none';
          }
        },
        "Clear Numista cache button",
      );
    }

    // Boating Accident Button
    if (elements.boatingAccidentBtn) {
      safeAttachListener(
        elements.boatingAccidentBtn,
        "click",
        function () {
          if (
            confirm(
              "Did you really lose it all in a boating accident? This will wipe all local data.",
            )
          ) {
            localStorage.removeItem(LS_KEY);
            localStorage.removeItem(SPOT_HISTORY_KEY);
            localStorage.removeItem(API_KEY_STORAGE_KEY);
            localStorage.removeItem(API_CACHE_KEY);
            Object.values(METALS).forEach((metalConfig) => {
              localStorage.removeItem(metalConfig.localStorageKey);
            });
            sessionStorage.clear();

            loadInventory();
            renderTable();
            loadSpotHistory();
            fetchSpotPrice();

            apiConfig = { provider: "", keys: {} };
            apiCache = null;
            updateSyncButtonStates();

            alert("All data has been erased. Hope your scuba gear is ready!");
          }
        },
        "Boating accident button",
      );
    }

    // Files modal close handlers
    const filesModal = document.getElementById("filesModal");
    const filesCloseBtn = document.getElementById("filesCloseBtn");
    if (filesModal) {
      safeAttachListener(
        filesModal,
        "click",
        (e) => {
          if (e.target === filesModal && typeof hideFilesModal === "function") {
            hideFilesModal();
          }
        },
        "Files modal background",
      );
    }
    if (filesCloseBtn) {
      safeAttachListener(
        filesCloseBtn,
        "click",
        () => {
          if (typeof hideFilesModal === "function") hideFilesModal();
        },
        "Files close button",
      );
    }


    // API MODAL EVENT LISTENERS
    debugLog("Setting up API modal listeners...");
    setupApiEvents();

    // ABOUT MODAL EVENT LISTENERS
    debugLog("Setting up about modal listeners...");
    if (typeof setupAboutModalEvents === "function") {
      setupAboutModalEvents();
    }

    debugLog("✓ All event listeners setup complete");
  } catch (error) {
    console.error("❌ Error setting up event listeners:", error);
    throw error; // Re-throw to trigger fallback in init.js
  }
};

/**
 * Sets up pagination event listeners
 */
const setupPagination = () => {
  debugLog("Setting up pagination listeners...");

  try {
    if (elements.itemsPerPage) {
      safeAttachListener(
        elements.itemsPerPage,
        "change",
        function () {
          itemsPerPage = parseInt(this.value);
          currentPage = 1;
          renderTable();
        },
        "Items per page select",
      );
    }

    if (elements.prevPage) {
      safeAttachListener(
        elements.prevPage,
        "click",
        function () {
          if (currentPage > 1) {
            currentPage--;
            renderTable();
          }
        },
        "Previous page button",
      );
    }

    if (elements.nextPage) {
      safeAttachListener(
        elements.nextPage,
        "click",
        function () {
          const totalPages = calculateTotalPages(filterInventory());
          if (currentPage < totalPages) {
            currentPage++;
            renderTable();
          }
        },
        "Next page button",
      );
    }

    if (elements.firstPage) {
      safeAttachListener(
        elements.firstPage,
        "click",
        function () {
          currentPage = 1;
          renderTable();
        },
        "First page button",
      );
    }

    if (elements.lastPage) {
      safeAttachListener(
        elements.lastPage,
        "click",
        function () {
          currentPage = calculateTotalPages(filterInventory());
          renderTable();
        },
        "Last page button",
      );
    }

    debugLog("✓ Pagination listeners setup complete");
  } catch (error) {
    console.error("❌ Error setting up pagination listeners:", error);
  }
};

/**
 * Sets up search event listeners
 */
const setupSearch = () => {
  debugLog("Setting up search listeners...");

  try {
    if (elements.searchInput) {
      safeAttachListener(
        elements.searchInput,
        "input",
        function () {
          searchQuery = this.value;
          currentPage = 1; // Reset to first page when search changes
          renderTable();
        },
        "Search input",
      );
    }

    if (elements.clearSearchBtn) {
      safeAttachListener(
        elements.clearSearchBtn,
        "click",
        function () {
          if (elements.searchInput) {
            elements.searchInput.value = "";
          }
          searchQuery = "";
          columnFilters = {};
          currentPage = 1;
          renderTable();
        },
        "Clear search button",
      );
    }

    if (elements.newItemBtn) {
      safeAttachListener(
        elements.newItemBtn,
        "click",
        () => {
          if (elements.inventoryForm) {
            elements.inventoryForm.reset();
            elements.itemDate.value = todayStr();
          }
          if (elements.addModal) elements.addModal.style.display = "flex";
        },
        "New item button",
      );
    }

    debugLog("✓ Search listeners setup complete");
  } catch (error) {
    console.error("❌ Error setting up search listeners:", error);
  }
};

/**
 * Sets up theme toggle event listeners
 */
const updateThemeButton = () => {
  const btn = elements.appearanceBtn;
  if (!btn) return;
  const savedTheme = localStorage.getItem(THEME_KEY);
  const mode = savedTheme ? savedTheme : "system";
  btn.classList.remove("dark", "light", "system");
  btn.classList.add(mode);
  if (mode === "dark") {
    btn.textContent = "🌙";
    btn.setAttribute("aria-label", "Dark mode");
    btn.setAttribute("title", "Dark mode");
  } else if (mode === "light") {
    btn.textContent = "☀️";
    btn.setAttribute("aria-label", "Light mode");
    btn.setAttribute("title", "Light mode");
  } else {
    btn.textContent = "💻";
    btn.setAttribute("aria-label", "System theme");
    btn.setAttribute("title", "System theme");
  }
};

window.updateThemeButton = updateThemeButton;

const setupThemeToggle = () => {
  debugLog("Setting up theme toggle...");

  try {
    // Initialize theme with system preference detection
    if (typeof initTheme === "function") {
      initTheme();
    } else {
      const savedTheme = localStorage.getItem(THEME_KEY) || "light";
      setTheme(savedTheme);
    }

    updateThemeButton();

    // Set up system theme change listener
    if (typeof setupSystemThemeListener === "function") {
      setupSystemThemeListener();
    }

    if (window.matchMedia) {
      window
        .matchMedia("(prefers-color-scheme: dark)")
        .addEventListener("change", () => {
          if (!localStorage.getItem(THEME_KEY)) {
            updateThemeButton();
          }
        });
    }

    if (elements.appearanceBtn) {
      safeAttachListener(
        elements.appearanceBtn,
        "click",
        (e) => {
          e.preventDefault();
          const savedTheme = localStorage.getItem(THEME_KEY);
          if (savedTheme === "dark") {
            setTheme("light");
          } else if (savedTheme === "light") {
            setTheme("system");
          } else {
            setTheme("dark");
          }
          updateThemeButton();
        },
        "Theme toggle button",
      );
    }

    debugLog("✓ Theme toggle setup complete");
  } catch (error) {
    console.error("❌ Error setting up theme toggle:", error);
  }
};

/**
 * Sets up API-related event listeners
 */
const setupApiEvents = () => {
  debugLog("Setting up API events...");

  try {
    let quotaProvider = null;
    const apiModal = document.getElementById("apiModal");
    const apiCloseBtn = document.getElementById("apiCloseBtn");
    const infoModal = document.getElementById("apiInfoModal");
    const infoCloseBtn = document.getElementById("apiInfoCloseBtn");

    if (apiModal) {
      safeAttachListener(
        apiModal,
        "click",
        (e) => {
          if (e.target === apiModal && typeof hideApiModal === "function") {
            hideApiModal();
          }
        },
        "API modal background",
      );
    }

    if (apiCloseBtn) {
      safeAttachListener(
        apiCloseBtn,
        "click",
        () => {
          if (typeof hideApiModal === "function") {
            hideApiModal();
          }
        },
        "API close button",
      );
    }

    if (infoModal) {
      safeAttachListener(
        infoModal,
        "click",
        (e) => {
          if (
            e.target === infoModal &&
            typeof hideProviderInfo === "function"
          ) {
            hideProviderInfo();
          }
        },
        "Provider info modal background",
      );
    }

    if (infoCloseBtn) {
      safeAttachListener(
        infoCloseBtn,
        "click",
        () => {
          if (typeof hideProviderInfo === "function") {
            hideProviderInfo();
          }
        },
        "Provider info close",
      );
    }

    document.querySelectorAll(".api-info-link").forEach((link) => {
      const provider = link.getAttribute("data-provider");
      safeAttachListener(
        link,
        "click",
        (e) => {
          e.preventDefault();
          if (typeof showProviderInfo === "function") {
            showProviderInfo(provider);
          }
        },
        "API info link",
      );
    });

    document.querySelectorAll(".api-sync-btn").forEach((btn) => {
      const provider = btn.getAttribute("data-provider");
      safeAttachListener(
        btn,
        "click",
        () => {
          if (typeof handleProviderSync === "function") {
            handleProviderSync(provider);
          }
        },
        "API sync button",
      );
    });

    document.querySelectorAll(".api-quota-btn").forEach((btn) => {
      const provider = btn.getAttribute("data-provider");
      safeAttachListener(
        btn,
        "click",
        () => {
          quotaProvider = provider;
          const modal = elements.apiQuotaModal;
          const input = document.getElementById("apiQuotaInput");
          if (modal && input) {
            const cfg = loadApiConfig();
            const usage = cfg.usage?.[provider] || {
              quota: DEFAULT_API_QUOTA,
              used: 0,
            };
            input.value = usage.quota;
            modal.style.display = "flex";
          }
        },
        "API quota button",
      );
    });

    document.querySelectorAll(".api-clear-btn").forEach((btn) => {
      const provider = btn.getAttribute("data-provider");
      safeAttachListener(
        btn,
        "click",
        () => {
          if (typeof clearApiKey === "function") {
            clearApiKey(provider);
          }
        },
        "API clear key button",
      );
    });

    const cacheDuration = document.getElementById("apiCacheDuration");
    if (cacheDuration) {
      safeAttachListener(
        cacheDuration,
        "change",
        () => {
          if (typeof setCacheDuration === "function") {
            setCacheDuration(parseInt(cacheDuration.value, 10));
          }
        },
        "API cache duration select",
      );
    }

    document.querySelectorAll(".provider-default-btn").forEach((btn) => {
      const provider = btn.getAttribute("data-provider");
      safeAttachListener(
        btn,
        "click",
        () => {
          if (typeof setDefaultProvider === "function") {
            setDefaultProvider(provider);
          }
        },
        "Default provider button",
      );
    });

    const quotaClose = document.getElementById("apiQuotaCloseBtn");
    if (quotaClose && elements.apiQuotaModal) {
      safeAttachListener(
        quotaClose,
        "click",
        () => (elements.apiQuotaModal.style.display = "none"),
        "API quota close",
      );
    }
    const quotaSave = document.getElementById("apiQuotaSaveBtn");
    if (quotaSave && elements.apiQuotaModal) {
      safeAttachListener(
        quotaSave,
        "click",
        () => {
          const input = document.getElementById("apiQuotaInput");
          const val = parseInt(input.value, 10);
          if (!isNaN(val) && quotaProvider) {
            const cfg = loadApiConfig();
            if (!cfg.usage[quotaProvider])
              cfg.usage[quotaProvider] = { quota: val, used: 0 };
            cfg.usage[quotaProvider].quota = val;
            saveApiConfig(cfg);
            elements.apiQuotaModal.style.display = "none";
            updateProviderHistoryTables();
          }
        },
        "API quota save",
      );
    }
    const flushCacheBtn = document.getElementById("flushCacheBtn");
    if (flushCacheBtn) {
      safeAttachListener(
        flushCacheBtn,
        "click",
        () => {
          if (typeof clearApiCache === "function") {
            const warnMessage =
              "This will delete the API cache and history. Click OK to continue or Cancel to keep it.";
            if (confirm(warnMessage)) {
              clearApiCache();
            }
          }
        },
        "Flush cache button",
      );
    }

    const providersBtn = document.getElementById("providersBtn");
    if (providersBtn) {
      safeAttachListener(
        providersBtn,
        "click",
        () => {
          if (typeof showApiProvidersModal === "function") {
            showApiProvidersModal();
          }
        },
        "Providers button",
      );
    }

    const historyBtn = document.getElementById("apiHistoryBtn");
    if (historyBtn) {
      safeAttachListener(
        historyBtn,
        "click",
        () => {
          if (typeof showApiHistoryModal === "function") {
            showApiHistoryModal();
          }
        },
        "API history button",
      );
    }

    const syncAllBtn = document.getElementById("syncAllBtn");
    if (syncAllBtn) {
      safeAttachListener(
        syncAllBtn,
        "click",
        async () => {
          if (typeof syncAllProviders === "function") {
            const count = await syncAllProviders();
            alert(`${count} records updated.`);
          }
        },
        "Sync all providers button",
      );
    }

    const historyModal = document.getElementById("apiHistoryModal");
    const historyCloseBtn = document.getElementById("apiHistoryCloseBtn");
    const providersModal = document.getElementById("apiProvidersModal");
    const providersCloseBtn = document.getElementById("apiProvidersCloseBtn");
    if (historyModal) {
      safeAttachListener(
        historyModal,
        "click",
        (e) => {
          if (e.target === historyModal && typeof hideApiHistoryModal === "function") {
            hideApiHistoryModal();
          }
        },
        "API history modal background",
      );
    }
    if (historyCloseBtn) {
      safeAttachListener(
        historyCloseBtn,
        "click",
        () => {
          if (typeof hideApiHistoryModal === "function") {
            hideApiHistoryModal();
          }
        },
        "API history close button",
      );
    }
    if (providersModal) {
      safeAttachListener(
        providersModal,
        "click",
        (e) => {
          if (e.target === providersModal && typeof hideApiProvidersModal === "function") {
            hideApiProvidersModal();
          }
        },
        "API providers modal background",
      );
    }
    if (providersCloseBtn) {
      safeAttachListener(
        providersCloseBtn,
        "click",
        () => {
          if (typeof hideApiProvidersModal === "function") {
            hideApiProvidersModal();
          }
        },
        "API providers close button",
      );
    }

    // ESC key to close modals
    safeAttachListener(
      document,
      "keydown",
      (e) => {
        if (e.key === "Escape") {
          const filesModal = document.getElementById("filesModal");
          const apiModal = document.getElementById("apiModal");
          const infoModal = document.getElementById("apiInfoModal");
          const historyModal = document.getElementById("apiHistoryModal");
          const providersModal = document.getElementById("apiProvidersModal");
          const editModal = document.getElementById("editModal");
          const addModal = document.getElementById("addModal");
          const notesModal = document.getElementById("notesModal");
          const detailsModal = document.getElementById("detailsModal");
          const changeLogModal = document.getElementById("changeLogModal");
          const storageReportModal = document.getElementById("storageReportModal");

          if (
            filesModal &&
            filesModal.style.display === "flex" &&
            typeof hideFilesModal === "function"
          ) {
            hideFilesModal();
          } else if (
            apiModal &&
            apiModal.style.display === "flex" &&
            typeof hideApiModal === "function"
          ) {
            hideApiModal();
          } else if (
            infoModal &&
            infoModal.style.display === "flex" &&
            typeof hideProviderInfo === "function"
          ) {
            hideProviderInfo();
          } else if (
            historyModal &&
            historyModal.style.display === "flex" &&
            typeof hideApiHistoryModal === "function"
          ) {
            hideApiHistoryModal();
          } else if (
            providersModal &&
            providersModal.style.display === "flex" &&
            typeof hideApiProvidersModal === "function"
          ) {
            hideApiProvidersModal();
          } else if (editModal && editModal.style.display === "flex") {
            editModal.style.display = "none";
            editingIndex = null;
          } else if (addModal && addModal.style.display === "flex") {
            addModal.style.display = "none";
        } else if (notesModal && notesModal.style.display === "flex") {
          notesModal.style.display = "none";
          notesIndex = null;
        } else if (changeLogModal && changeLogModal.style.display === "flex") {
          changeLogModal.style.display = "none";
          document.body.style.overflow = "";
        } else if (storageReportModal && storageReportModal.style.display === "flex") {
          storageReportModal.style.display = "none";
          document.body.style.overflow = "";
        } else if (
          detailsModal &&
          detailsModal.style.display === "flex" &&
          typeof closeDetailsModal === "function"
        ) {
            closeDetailsModal();
          }
        }
      },
      "ESC key modal close",
    );

    debugLog("✓ API events setup complete");
  } catch (error) {
    console.error("❌ Error setting up API events:", error);
  }
};

// =============================================================================<|MERGE_RESOLUTION|>--- conflicted
+++ resolved
@@ -936,16 +936,14 @@
         "change",
         function (e) {
           if (e.target.files.length > 0) {
-<<<<<<< HEAD
+
             const file = e.target.files[0];
             if (!checkFileSize(file)) {
               alert("File exceeds 2MB limit. Enable cloud backup for larger uploads.");
             } else {
               importCsv(file, csvImportOverride);
             }
-=======
-            importCsv(e.target.files[0], csvImportOverride);
->>>>>>> bf47fc1f
+
           }
           this.value = "";
         },
@@ -1020,16 +1018,14 @@
         "change",
         function (e) {
           if (e.target.files.length > 0) {
-<<<<<<< HEAD
+
             const file = e.target.files[0];
             if (!checkFileSize(file)) {
               alert("File exceeds 2MB limit. Enable cloud backup for larger uploads.");
             } else {
               importNumistaCsv(file, numistaOverride);
             }
-=======
-            importNumistaCsv(e.target.files[0], numistaOverride);
->>>>>>> bf47fc1f
+n
           }
           this.value = "";
         },
