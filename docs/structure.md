--- conflicted
+++ resolved
@@ -1,13 +1,8 @@
 # Project Structure
 
-<<<<<<< HEAD
-> **Latest release: v3.03.08i**
-=======
 
 > **Latest release: v3.03.08i**
 
-
->>>>>>> bf47fc1f
 
 The repository is organized as follows:
 
