# Function Reference

<<<<<<< HEAD
> **Latest release: v3.03.08i**
=======

> **Latest release: v3.03.08i**

>>>>>>> bf47fc1f

| File | Function | Description |
|------|----------|-------------|
| about.js | showAboutModal | Shows the About modal and populates it with current data |
| about.js | hideAboutModal | Hides the About modal |
| about.js | showAckModal | Shows the acknowledgment modal on load |
| about.js | hideAckModal | Hides the acknowledgment modal |
| about.js | acceptAck | Accepts the acknowledgment and hides the modal |
| about.js | populateAboutModal | Populates the about modal with current version and changelog information |
| about.js | populateAckModal | Populates the acknowledgment modal with version information |
| about.js | loadChangelog | Loads changelog information from docs/changelog.md and populates the About modal |
| about.js | extractChangelogItems | Extracts changelog items from content, filtering for meaningful changes |
| about.js | loadRoadmap | Loads roadmap information and populates roadmap lists in modals |
| about.js | showFullChangelog | Shows full changelog in a new window or navigates to documentation |
| about.js | setupAboutModalEvents | Sets up event listeners for about modal elements |
| about.js | setupAckModalEvents | Sets up event listeners for acknowledgment modal elements |
| api.js | renderApiStatusSummary |  |
| api.js | loadApiConfig | Loads API configuration from localStorage |
| api.js | saveApiConfig | Saves API configuration to localStorage |
| api.js | clearApiConfig | Clears API configuration |
| api.js | clearApiCache | Clears only the API cache, keeping the configuration |
| api.js | getCacheDurationMs | Gets cache duration in milliseconds |
| api.js | setProviderStatus | Sets connection status for a provider in the settings UI |
| api.js | updateProviderHistoryTables | Updates provider history tables with latest API values |
| api.js | refreshProviderStatuses | Refreshes provider statuses based on stored keys and cache age |
| api.js | updateDefaultProviderButtons | Updates default provider button states |
| api.js | renderApiHistoryTable | Renders API history table with filtering, sorting and pagination |
| api.js | renderApiHistoryCharts | Renders API history chart |
| api.js | showApiHistoryModal | Shows API history modal with table and chart |
| api.js | hideApiHistoryModal | Hides API history modal |
| api.js | showApiProvidersModal | Shows API providers modal |
| api.js | hideApiProvidersModal | Hides API providers modal |
| api.js | clearApiHistory | Clears stored API price history |
| api.js | setDefaultProvider | Updates default provider selection in config |
| api.js | clearApiKey | Clears stored API key for a provider |
| api.js | setCacheDuration | Updates cache duration setting |
| api.js | refreshFromCache | Refreshes display using cached data without making API calls |
| api.js | loadApiCache | Loads cached API data from localStorage |
| api.js | saveApiCache | Saves API data to cache |
| api.js | autoSyncSpotPrices | Automatically syncs spot prices if API keys exist and cache is stale |
| api.js | fetchSpotPricesFromApi | Makes API request for spot prices |
| api.js | testApiConnection | Tests API connection |
| api.js | handleProviderSync | Handles testing and syncing for a specific provider |
| api.js | syncAllProviders | Syncs all configured providers and records results |
| api.js | updateSyncButtonStates | Updates sync button states based on API availability |
| api.js | showApiModal | Shows settings modal and populates API fields |
| api.js | hideApiModal | Hides API modal |
| api.js | showFilesModal | Opens the Files modal |
| api.js | hideFilesModal |  |
| api.js | showProviderInfo | Shows provider information modal |
| api.js | hideProviderInfo | Hides provider information modal |
| api.js | showManualInput | Shows manual price input for a specific metal |
| api.js | hideManualInput | Hides manual price input for a specific metal |
| api.js | resetSpotPrice | Resets spot price to default or API cached value |
| api.js | createBackupData | Exports backup data including API configuration |
| api.js | downloadCompleteBackup | Downloads complete backup files including inventory and API configuration |
| changeLog.js | logChange | Records a change to the change log and persists it |
| changeLog.js | logItemChanges | Compares two item objects and logs any differences |
| changeLog.js | renderChangeLog | Renders the change log table with all entries |
| changeLog.js | toggleChange | Toggles a logged change between undone and redone states |
| charts.js | generateColors | Generates a color palette for pie chart segments |
| charts.js | getChartBackgroundColor | Gets appropriate background color for charts based on current theme |
| charts.js | getChartTextColor | Gets appropriate text color for charts based on current theme |
| charts.js | createPieChart | Creates a pie chart with the given data |
| charts.js | destroyCharts | Destroys existing chart instances to prevent memory leaks |
| detailsModal.js | getBreakdownData | Calculates breakdown data for specified metal by type and location |
| detailsModal.js | createBreakdownElements | Creates breakdown DOM elements for display |
| detailsModal.js | showDetailsModal | Shows the details modal for specified metal with pie charts |
| detailsModal.js | closeDetailsModal | Closes the details modal and cleans up charts |
| events.js | safeAttachListener | Safely attaches event listener with fallback methods |
| events.js | setupColumnResizing | Implements dynamic column resizing for the inventory table |
| events.js | updateColumnVisibility | Updates column visibility based on viewport width |
| events.js | setupResponsiveColumns | Sets up column visibility resize listener |
| events.js | setupEventListeners | Sets up all primary event listeners for the application |
| events.js | updateThemeDisplay |  |
| events.js | setupPagination | Sets up pagination event listeners |
| events.js | setupSearch | Sets up search event listeners |
| events.js | setupThemeToggle | Sets up theme toggle event listeners |
| events.js | setupApiEvents | Sets up API-related event listeners |
| file-protocol-fix.js | safeDebug |  |
| init.js | createDummyElement | Helper function to create dummy DOM elements to prevent null reference errors |
| init.js | safeGetElement | Safely retrieves a DOM element by ID with fallback to dummy element |
| init.js | setupBasicEventListeners | Basic event listener setup as fallback |
| inventory.js | createBackupZip | Creates a comprehensive backup ZIP file containing all application data |
| inventory.js | restoreBackupZip | Restores application data from a backup ZIP file |
| inventory.js | generateBackupHtml | Generates HTML content for backup export |
| inventory.js | generateReadmeContent | Generates README content for backup archive |
| inventory.js | saveInventory | Saves current inventory to localStorage |
| inventory.js | loadInventory | Loads inventory from localStorage with comprehensive data migration |
| inventory.js | getNextSerial | Generates a unique serial number for inventory items |
| inventory.js | getColor |  |
| inventory.js | filterLink |  |
| inventory.js | renderTable |  |
| inventory.js | updateSummary | Calculates and updates all financial summary displays across the application |
| inventory.js | calculateTotals | Calculates financial metrics for specified metal type |
| inventory.js | deleteItem | Deletes inventory item at specified index after confirmation |
| inventory.js | showNotes | Opens modal to view and edit an item's notes |
| inventory.js | editItem | Prepares and displays edit modal for specified inventory item |
| inventory.js | toggleCollectable | Toggles collectable status for inventory item |
| inventory.js | startImportProgress |  |
| inventory.js | updateImportProgress |  |
| inventory.js | endImportProgress |  |
| inventory.js | importCsv | Imports inventory data from CSV file with comprehensive validation; supports override or merge modes |
| inventory.js | importNumistaCsv | Imports Numista CSV data with override/merge options, defaulting items to collectable |
| inventory.js | exportCsv | Exports current inventory to CSV format |
| inventory.js | importJson | Imports inventory data from JSON file |
| inventory.js | exportJson | Exports current inventory to JSON format |
| inventory.js | importExcel | Imports inventory data from Excel file |
| inventory.js | exportExcel | Exports current inventory to Excel format |
| inventory.js | exportPdf | Exports current inventory to PDF format |
| pagination.js | calculateTotalPages | Calculates total number of pages based on current data |
| pagination.js | goToPage | Navigates to specified page number |
| search.js | filterInventory | Filters inventory based on current search query |
| search.js | applyColumnFilter | Applies a column-specific filter and re-renders the table |
| sorting.js | sortInventory | Sorts inventory based on current sort column and direction |
| spot.js | saveSpotHistory | Saves spot history to localStorage |
| spot.js | loadSpotHistory | Loads spot history from localStorage |
| spot.js | recordSpot | Records a new spot price entry in history |
| spot.js | fetchSpotPrice | Fetches and displays current spot prices from localStorage or defaults |
| spot.js | updateManualSpot | Updates spot price for specified metal from user input |
| spot.js | resetSpot | Resets spot price for specified metal to default or API cached value |
| spot.js | resetSpotByName | Alternative reset function that works with metal name instead of key |
| theme.js | setTheme | Sets application theme and updates localStorage |
| theme.js | initTheme | Initializes theme based on user preference and system settings |
| theme.js | toggleTheme | Toggles between dark and light themes |
| theme.js | setupSystemThemeListener | Sets up system theme change listener |
| constants.js | getVersionString | Returns formatted version string |
| constants.js | injectVersionString | Inserts formatted version string into a target element |
| customMapping.js | addMapping | Adds a regex-based mapping rule |
| customMapping.js | mapField | Maps an input field name using stored rules |
| customMapping.js | clear | Removes all custom mapping rules |
| customMapping.js | list | Lists current mapping rules |
| utils.js | debugLog | Logs messages to console when DEBUG flag is enabled |
| utils.js | getBrandingName | Gets the active branding name considering domain overrides |
| utils.js | getAppTitle | Returns full application title with version when no branding is configured |
| utils.js | getFooterDomain | Determines active domain for footer copyright |
| utils.js | monitorPerformance | Performance monitoring utility |
| utils.js | getLastUpdateTime | Builds two-line HTML showing source and last sync info for a metal |
| utils.js | pad2 | Pads a number with leading zeros to ensure two-digit format |
| utils.js | todayStr | Returns current date as ISO string (YYYY-MM-DD) |
| utils.js | currentMonthKey | Returns current month key in YYYY-MM format |
| utils.js | parseDate | Parses various date formats into standard YYYY-MM-DD format |
| utils.js | formatDisplayDate | Formats a date string into a user-friendly format |
| utils.js | formatDollar | Formats a number as a dollar amount with two decimal places |
| utils.js | formatLossProfit | Formats a profit/loss value with color coding |
| utils.js | sanitizeHtml | Sanitizes text input for safe HTML display |
| utils.js | gramsToOzt | Converts grams to troy ounces (ozt) |
| utils.js | convertToUsd | Converts amount from specified currency to USD using static rates |
| utils.js | mapNumistaType | Maps Numista type strings to internal categories (coin, Aurum, Notes, bars/rounds, other) |
| utils.js | parseNumistaMetal | Parses composition into Silver, Gold, Platinum, Palladium, Paper, or Alloy |
| utils.js | saveData | Saves data to localStorage with JSON serialization |
| utils.js | loadData | Loads data from localStorage with error handling |
| utils.js | sortInventoryByDateNewestFirst | Sorts inventory by date (newest first) |
| utils.js | validateInventoryItem | Validates inventory item data |
| utils.js | sanitizeImportedItem | Coerces invalid imported fields to safe defaults |
| utils.js | handleError | Handles errors with user-friendly messaging |
| utils.js | getUserFriendlyMessage | Converts technical error messages to user-friendly ones |
| utils.js | downloadFile | Downloads a file with the specified content and filename |
| utils.js | updateStorageStats | Updates footer with localStorage usage statistics and progress bar |
| utils.js | downloadStorageReport | Downloads a report of all localStorage data |
| utils.js | openStorageReportPopup | Displays storage report HTML in a modal iframe |
| versionCheck.js | checkVersionChange | Compares stored version with current and shows changelog modal |
| versionCheck.js | getChangelogForVersion | Extracts changelog section for a specific version |
| versionCheck.js | populateVersionModal | Inserts changelog text into modal and displays it |
| versionCheck.js | setupVersionModalEvents | Handles modal interactions and version acknowledgment |<|MERGE_RESOLUTION|>--- conflicted
+++ resolved
@@ -1,12 +1,8 @@
 # Function Reference
 
-<<<<<<< HEAD
-> **Latest release: v3.03.08i**
-=======
 
 > **Latest release: v3.03.08i**
 
->>>>>>> bf47fc1f
 
 | File | Function | Description |
 |------|----------|-------------|
