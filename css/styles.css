/* =============================================================================
   CSS CUSTOM PROPERTIES - THEME SYSTEM
   Modern color system with comprehensive dark/light mode support
   ============================================================================= */

:root {
  /* Primary Colors - Light blues theme */
  --primary: #3b82f6;
  --primary-hover: #2563eb;
  --secondary: #8b93a6;
  --secondary-hover: #6b7280;
  --success: #059669;
  --success-hover: #047857;
  --info: #0ea5e9;
  --info-hover: #0284c7;
  --warning: #d97706;
  --warning-hover: #b45309;
  --danger: #dc2626;
  --danger-hover: #b91c1c;

    /* Disclaimer warning color */
    --disclaimer-color: var(--warning);

  /* Background Tokens - Darker Light Mode */
  --bg: #e7edf2;
  --bg-elev-1: #d7dfe6;
  --bg-elev-2: #bec7cf;
  --surface: #d7dfe6;
  --surface-alt: #bec7cf;

  /* Map existing background variables */
  --bg-primary: var(--bg);
  --bg-secondary: var(--bg-elev-1);
  --bg-tertiary: var(--bg-elev-2); /* Middle gray-blue for better contrast */
  --bg-card: var(--surface);

  /* Text Tokens */
  --text: #1b232c;
  --text-muted: #344351;

  /* Map existing text variables */
  --text-primary: var(--text);
  --text-secondary: var(--text-muted);
  --chip-text: #1b232c;

  /* Border & Shadow - Light grays */
  --border: #cbd5e1;
  --border-hover: #94a3b8;
  --shadow-sm: 0 1px 3px 0 rgb(0 0 0 / 0.1);
  --shadow: 0 4px 6px -1px rgb(0 0 0 / 0.15), 0 2px 4px -2px rgb(0 0 0 / 0.1);
  --shadow-lg:
    0 10px 15px -3px rgb(0 0 0 / 0.15), 0 4px 6px -4px rgb(0 0 0 / 0.1);

  /* Metal-specific Colors - tuned for light mode */
  --silver: #6b7280;
  --gold: #b45309;
  --platinum: #4b5563;
  --palladium: #7c3aed;

  /* Inventory Type Colors */
  --type-coin-bg: #d97706;
  --type-coin-text: #f8fafc;
  --type-round-bg: #6b7280;
  --type-round-text: #f8fafc;
  --type-bar-bg: #eab308;
  --type-bar-text: #000000;
  --type-note-bg: #059669;
  --type-note-text: #f8fafc;
  --type-other-bg: #7c3aed;
  --type-other-text: #f8fafc;

  /* Component Spacing */
  --radius: 8px;
  --radius-lg: 12px;
  --spacing-xs: 0.2rem;
  --spacing-sm: 0.4rem;
  --spacing: 0.75rem;
  --spacing-lg: 1.25rem;
  --spacing-xl: 1.5rem;

  /* Transitions */
  --transition: all 0.2s cubic-bezier(0.4, 0, 0.2, 1);
}

/* Empty N# column styling */
.numista-empty {
  display: inline-block;
  color: var(--text-muted);
  font-style: italic;
  font-size: 0.8rem;
}

[data-theme="dark"] {
  /* Primary Colors - Dark Mode */
  --primary: #3b82f6;
  --primary-hover: #2563eb;
  --secondary: #6b7280;
  --secondary-hover: #9ca3af;
  --success: #10b981;
  --success-hover: #059669;
  --info: #38bdf8;
  --info-hover: #0ea5e9;
  --warning: #f59e0b;
  --warning-hover: #d97706;
  --danger: #ef4444;
  --danger-hover: #dc2626;

  /* Disclaimer warning color */
  --disclaimer-color: var(--danger);

  /* Metal-specific Colors - dark mode */
  --silver: #d1d5db;
  --gold: #fbbf24;
  --platinum: #f3f4f6;
  --palladium: #d8b4fe;

  /* Inventory Type Colors */
  --type-coin-bg: #b45309;
  --type-coin-text: #ffffff;
  --type-round-bg: #9ca3af;
  --type-round-text: #1e293b;
  --type-bar-bg: #fde047;
  --type-bar-text: #1e293b;
  --type-note-bg: #047857;
  --type-note-text: #ffffff;
  --type-other-bg: #8b5cf6;
  --type-other-text: #ffffff;

  /* Background Colors - Dark Mode */
  --bg-primary: #0f172a;
  --bg-secondary: #1e293b;
  --bg-tertiary: #334155;
  --bg-card: #1e293b;

  /* Text Colors - Dark Mode */
  --text-primary: #f8fafc;
  --text-secondary: #cbd5e1;
  --text-muted: #94a3b8;
  --chip-text: #f8fafc;

  /* Border & Shadow - Dark Mode */
  --border: #334155;
  --border-hover: #475569;
  --shadow-sm: 0 1px 2px 0 rgb(0 0 0 / 0.3);
  --shadow: 0 4px 6px -1px rgb(0 0 0 / 0.3), 0 2px 4px -2px rgb(0 0 0 / 0.3);
  --shadow-lg:
    0 10px 15px -3px rgb(0 0 0 / 0.3), 0 4px 6px -4px rgb(0 0 0 / 0.3);
}

[data-theme="sepia"] {
  /* Primary Colors - Sepia Mode */
  --primary: #b35c1f;
  --primary-hover: #934a17;
  --secondary: #8b7355;
  --secondary-hover: #6d5c3f;
  --success: #698f3f;
  --success-hover: #577a34;
  --info: #0ea5e9;
  --info-hover: #0284c7;
  --warning: #d97706;
  --warning-hover: #b45309;
  --danger: #dc2626;
  --danger-hover: #b91c1c;

  /* Metal-specific Colors - Sepia tone */
  --silver: #a8a29e;
  --gold: #b58900;
  --platinum: #8d8d8d;
  --palladium: #a58b6f;

  /* Inventory Type Colors */
  --type-coin-bg: #c4650e;
  --type-coin-text: #ffffff;
  --type-round-bg: #807363;
  --type-round-text: #ffffff;
  --type-bar-bg: #d8a500;
  --type-bar-text: #3e2f1e;
  --type-note-bg: #0b7d61;
  --type-note-text: #ffffff;
  --type-other-bg: #7b4dbf;
  --type-other-text: #ffffff;

  /* Background Colors - Sepia Mode */
  --bg-primary: #f2e7d5;
  --bg-secondary: #e9ddc8;
  --bg-tertiary: #c0b198; /* Darker for better logo contrast */
  --bg-card: #f2e7d5;

  /* Text Colors - Sepia Mode */
  --text-primary: #3e2f1e;
  --text-secondary: #5a4a36;
  --text-muted: #6f604e;
  --chip-text: #3e2f1e;

  /* Border & Shadow - Sepia Mode */
  --border: #d1c2a5;
  --border-hover: #c0b198;
  --shadow-sm: 0 1px 2px 0 rgb(0 0 0 / 0.05);
  --shadow: 0 4px 6px -1px rgb(0 0 0 / 0.1), 0 2px 4px -2px rgb(0 0 0 / 0.1);
  --shadow-lg:
    0 10px 15px -3px rgb(0 0 0 / 0.1), 0 4px 6px -4px rgb(0 0 0 / 0.1);

  filter: sepia(30%);
}

/* =============================================================================
   BASE STYLES & RESET
   ============================================================================= */

*,
*::before,
*::after {
  box-sizing: border-box;
  margin: 0;
  padding: 0;
}

html {
  font-family:
    "Inter",
    -apple-system,
    BlinkMacSystemFont,
    "Segoe UI",
    Roboto,
    sans-serif;
  background: var(--bg-primary);
  color: var(--text-primary);
  -webkit-font-smoothing: antialiased;
  -moz-osx-font-smoothing: grayscale;
  line-height: 1.6;
}

body {
  max-width: 1600px;
  width: 100%;
  margin: var(--spacing-lg) auto;
  padding: var(--spacing);
  transition: var(--transition);
  overflow-x: hidden; /* Prevent horizontal overflow on body */
  box-sizing: border-box;
}

/* =============================================================================
   TYPOGRAPHY
   ============================================================================= */

h1 {
  font-size: 1.875rem;
  font-weight: 700;
  color: var(--primary);
  margin-bottom: var(--spacing);
  letter-spacing: -0.025em;
}

h2 {
  font-size: 1.25rem;
  font-weight: 600;
  color: var(--text-primary);
  margin-bottom: var(--spacing-sm);
}

.section-title {
  text-align: center;
  font-family:
    "Inter",
    -apple-system,
    BlinkMacSystemFont,
    "Segoe UI",
    Roboto,
    sans-serif;
  margin: var(--spacing-lg) 0;
}

.modal-header .section-title {
  margin: 0;
}

label {
  display: block;
  font-weight: 500;
  margin-bottom: 0.25rem;
  color: var(--text-primary);
  font-size: 0.875rem;
}

/* =============================================================================
   LAYOUT COMPONENTS
   ============================================================================= */

.app-header {
  display: flex;
  align-items: center;
  margin-bottom: var(--spacing-xl);
  width: 100%;
  padding: var(--spacing);
  background: var(--bg-card);
  border-radius: var(--radius-lg);
  border: 1px solid var(--border);
  box-shadow: var(--shadow-sm);
  min-height: 120px; /* match dark mode banner height */
}

.app-logo {
  display: flex;
  align-items: center;
  margin: 0;
  height: 100%;
  cursor: pointer;
}

.app-logo svg {
  display: block;
}

/* StackrTrackr Logo Styles */
.stackr-logo {
  max-width: 800px;
  width: 100%;
  height: auto;
}

/* Default state - show light mode */
.stackr-logo .light-mode { 
  display: block; 
}

.stackr-logo .dark-mode { 
  display: none; 
}

.stackr-logo .sepia-mode { 
  display: none; 
}

/* Dark theme */
[data-theme="dark"] .stackr-logo .light-mode { 
  display: none; 
}

[data-theme="dark"] .stackr-logo .dark-mode { 
  display: block; 
}

[data-theme="dark"] .stackr-logo .sepia-mode { 
  display: none; 
}

/* Light theme (explicit) */
[data-theme="light"] .stackr-logo .light-mode { 
  display: block; 
}

[data-theme="light"] .stackr-logo .dark-mode { 
  display: none; 
}

[data-theme="light"] .stackr-logo .sepia-mode { 
  display: none; 
}

/* Sepia theme */
[data-theme="sepia"] .stackr-logo .light-mode { 
  display: none; 
}

[data-theme="sepia"] .stackr-logo .dark-mode { 
  display: none; 
}

[data-theme="sepia"] .stackr-logo .sepia-mode { 
  display: block; 
}

/* System preference detection (only when no manual theme is set) */
@media (prefers-color-scheme: dark) {
  body:not([data-theme]) .stackr-logo .light-mode { 
    display: none; 
  }
  body:not([data-theme]) .stackr-logo .dark-mode { 
    display: block; 
  }
}

/* Responsive scaling */
@media (max-width: 768px) {
  .stackr-logo text { 
    font-size: 0.8em; 
  }
}

@media (max-width: 480px) {
  .stackr-logo text { 
    font-size: 0.6em; 
  }
}

.container {
  display: grid;
  gap: var(--spacing-xl);
  max-width: 100%;
  overflow: hidden; /* Prevent container overflow */
  box-sizing: border-box;
}

section {
  background: var(--bg-card);
  padding: var(--spacing-xl);
  border-radius: var(--radius-lg);
  border: 1px solid var(--border);
  box-shadow: var(--shadow);
  transition: var(--transition);
  max-width: 100%;
  overflow: hidden; /* Ensure no content overflows the section */
  box-sizing: border-box;
}

.app-footer {
  margin-top: var(--spacing-xl);
  text-align: center;
  font-size: 0.9rem;
  color: var(--text-secondary);
  padding: var(--spacing);
  background: var(--bg-card);
  border-radius: var(--radius-lg);
  border: 1px solid var(--border);
  box-shadow: var(--shadow-sm);
}

.app-footer a {
  color: var(--primary);
}

.storage-line {
  margin-bottom: var(--spacing-sm);
  font-size: 0.8rem;
  color: var(--text-secondary);
}

.footer-meta {
  font-size: 0.8rem;
  color: var(--text-secondary);
}

.storage-line a {
  margin-left: var(--spacing-sm);
}

.storage-line progress {
  margin-left: var(--spacing-sm);
  vertical-align: middle;
  width: 150px;
  height: 0.75rem;
  appearance: none;
  -webkit-appearance: none;
  border: 1px solid var(--border);
  border-radius: var(--radius);
  background-color: var(--bg-tertiary);
}

.storage-line progress::-webkit-progress-bar {
  background-color: var(--bg-tertiary);
  border-radius: var(--radius);
}

.storage-line progress::-webkit-progress-value {
  background-color: var(--primary);
  border-radius: var(--radius);
}

.storage-line progress::-moz-progress-bar {
  background-color: var(--primary);
  border-radius: var(--radius);
}

section:hover {
  box-shadow: var(--shadow-lg);
}

.grid {
  display: grid;
  gap: var(--spacing);
}

.grid-2 {
  grid-template-columns: repeat(auto-fit, minmax(200px, 1fr));
}

/* =============================================================================
   FORM ELEMENTS
   ============================================================================= */

form {
  display: grid;
  gap: var(--spacing);
}

input,
select,
button {
  font-family: inherit;
  font-size: 1rem;
  transition: var(--transition);
}

input,
select {
  width: 100%;
  padding: 0.75rem;
  border: 2px solid var(--border);
  border-radius: var(--radius);
  background: var(--bg-primary);
  color: var(--text-primary);
}

input:focus,
select:focus {
  outline: none;
  border-color: var(--primary);
  box-shadow: 0 0 0 3px rgb(59 130 246 / 0.1);
}

.currency-input {
  position: relative;
}

.currency-input input {
  padding-left: 2rem;
}

.currency-input::before {
  content: "$";
  position: absolute;
  left: 0.75rem;
  top: 50%;
  transform: translateY(-50%);
  color: var(--text-muted);
  font-weight: 500;
  pointer-events: none;
  z-index: 1;
}

/* =============================================================================
   BUTTONS - Enhanced for file:// protocol compatibility
   ============================================================================= */

/* File protocol compatibility fixes */
.btn {
  /* Force clickability for file:// protocol */
  pointer-events: auto !important;
  user-select: none;
  -webkit-user-select: none;
  -moz-user-select: none;
  -ms-user-select: none;
}

/* Ensure header buttons are always clickable */
.app-header .btn {
  position: relative;
  z-index: 100;
  pointer-events: auto !important;
}

/* Force cursor pointer for all buttons */
button,
.btn,
input[type="button"],
input[type="submit"] {
  cursor: pointer !important;
}

/* Main button styles */

.btn {
  display: inline-flex;
  align-items: center;
  justify-content: center;
  gap: 0.5rem;
  padding: 0.75rem 1.5rem;
  border: none;
  border-radius: var(--radius);
  font-size: 0.875rem;
  font-weight: 500;
  text-decoration: none;
  cursor: pointer;
  transition: var(--transition);
  position: relative;
  overflow: hidden;
  min-height: 2.75rem;
  background: var(--primary);
  color: #f8fafc;
}

.btn:hover {
  background: var(--primary-hover);
  transform: translateY(-1px);
  box-shadow: var(--shadow);
}

.btn:active {
  transform: translateY(0);
}

.btn::before {
  content: "";
  position: absolute;
  top: 0;
  left: -100%;
  width: 100%;
  height: 100%;
  background: linear-gradient(
    90deg,
    transparent,
    rgba(248, 250, 252, 0.2),
    transparent
  );
  transition: left 0.5s;
}

.btn:hover::before {
  left: 100%;
}

.btn.danger {
  background: var(--danger);
}

.btn.danger:hover {
  background: var(--danger-hover);
}

.btn.success {
  background: var(--success);
}

.btn.success:hover {
  background: var(--success-hover);
}

.btn.info {
  background: var(--info);
}

.btn.info:hover {
  background: var(--info-hover);
}

.btn.secondary {
  background: var(--secondary);
}

.btn.secondary:hover {
  background: var(--secondary-hover);
}

.btn.warning {
  background: var(--warning);
  color: var(--text-primary);
}

.btn.warning:hover {
  background: var(--warning-hover);
}

.btn.premium {
  background: var(--warning);
  color: var(--text-primary);
}

.btn.premium:hover {
  background: #b45309;
}

.btn.filters {
  background: #eab308;
  color: var(--text-primary);
}

.btn.filters:hover {
  background: #ca8a04;
}

/* =============================================================================
   SPOT PRICE CARDS
   ============================================================================= */
.spot-input .grid.grid-2 {
  margin-top: var(--spacing-sm);
}

.spot-input {
  background: var(--bg-secondary);
  border-radius: var(--radius-lg);
  padding: var(--spacing-lg);
  border: 1px solid var(--border);
}

.spot-card {
  background: var(--bg-primary);
  border-radius: var(--radius);
  padding: var(--spacing);
  text-align: center;
  margin-bottom: var(--spacing);
  border: 1px solid var(--border);
  box-shadow: var(--shadow-sm);
  cursor: pointer;
}

.spot-card-label {
  font-size: 0.75rem;
  color: var(--text-muted);
  margin-bottom: 0.25rem;
  text-transform: uppercase;
  letter-spacing: 0.05em;
  font-weight: 500;
}

.spot-card-value {
  font-size: 1.5rem;
  font-weight: 700;
  color: var(--primary);
}

/* Spot price change indicators */
.spot-up {
  color: var(--success);
}

.spot-down {
  color: var(--danger);
}

.spot-unchanged {
  color: var(--warning);
}

.spot-card-timestamp {
  font-size: 0.7rem;
  color: var(--text-muted);
  margin-top: 0.25rem;
  font-weight: 400;
  line-height: 1.2;
}

/* Spot Price Action Buttons */
.spot-actions {
  display: none;
  gap: var(--spacing-sm);
  margin-bottom: var(--spacing);
  justify-content: center;
}

.spot-action-btn {
  flex: 1;
  padding: var(--spacing-sm) var(--spacing);
  font-size: 0.75rem;
  font-weight: 500;
  min-height: 2rem;
  border-radius: var(--radius);
  transition: var(--transition);
}

.spot-action-btn:disabled {
  opacity: 0.5;
  cursor: not-allowed;
  background: var(--text-muted);
}

.spot-action-btn:not(:disabled):hover {
  transform: translateY(-1px);
  box-shadow: var(--shadow);
}

/* Manual input section (hidden by default) */
.manual-input {
  background: var(--bg-primary);
  border-radius: var(--radius);
  padding: var(--spacing);
  border: 1px solid var(--border);
  margin-top: var(--spacing-sm);
  animation: slideDown 0.2s ease-out;
}

@keyframes slideDown {
  from {
    opacity: 0;
    transform: translateY(-10px);
  }
  to {
    opacity: 1;
    transform: translateY(0);
  }
}

.manual-input label {
  font-size: 0.875rem;
  font-weight: 500;
  margin-bottom: var(--spacing-sm);
}

/* Settings Modal - API Provider Blocks */
.settings-section {
  margin-top: 1rem;
  background: var(--bg-secondary);
  border: 1px solid var(--border);
  border-radius: var(--radius);
  padding: 1rem;
}

.api-providers {
  display: flex;
  flex-direction: column;
  gap: 1rem;
}

.api-provider {
  padding: 0.75rem;
  background: var(--bg-primary);
  border: 1px solid var(--border);
  border-radius: var(--radius);
}

.api-provider input[type="password"] {
  width: 100%;
}

.api-key-note {
  font-size: 0.75rem;
  color: var(--text-muted);
  margin-top: 0.25rem;
}

.provider-header {
  display: flex;
  flex-direction: column;
  align-items: flex-start;
  margin-bottom: 0.25rem;
  font-weight: 600;
  gap: 0.25rem;
}

.provider-url {
  font-weight: normal;
  font-size: 0.875rem;
  color: var(--text-muted);
}

.provider-batch-badge {
  display: inline-block;
  background: linear-gradient(135deg, var(--success), var(--success-hover));
  color: #f8fafc;
  font-size: 0.75rem;
  font-weight: 500;
  padding: 0.25rem 0.5rem;
  border-radius: var(--radius);
  margin-top: 0.25rem;
  box-shadow: var(--shadow-sm);
}

.api-info-link {
  display: inline-block;
  margin-bottom: 0.5rem;
  font-size: 0.875rem;
  color: var(--primary);
  text-decoration: underline;
  cursor: pointer;
}


.provider-footer {
  display: flex;
  flex-direction: column;
  align-items: center;
  justify-content: center;
  margin-top: 0.5rem;
  gap: 1rem;
}

.provider-info {
  display: flex;
  flex-direction: column;
  gap: 0.25rem;
  align-items: center;
  text-align: center;
  margin-top: var(--spacing);
}

.provider-history {
  font-size: 0.75rem;
  margin-top: 0.25rem;
  text-align: center;
}

.provider-history table {
  margin: 0 auto;
  border-collapse: collapse;
}

.provider-history th,
.provider-history td {
  padding: 0 0.5rem;
  text-align: center;
}

.provider-history th.provider-label {
  font-weight: 600;
  text-align: right;
}

.provider-actions {
  display: flex;
  align-items: center;
  flex-wrap: wrap;
  gap: var(--spacing-sm);
  justify-content: center;
}

.provider-actions-right {
  display: flex;
  gap: var(--spacing-sm);
  justify-content: center;
}

.provider-checkbox-row label {
  font-size: 0.75rem;
  display: flex;
  flex-direction: column;
  align-items: center;
}

.provider-checkbox-row .provider-metal-name {
  margin-top: 0.25rem;
}

.api-usage {
  margin: var(--spacing) auto 0;
}

.api-usage .usage-bar {
  display: flex;
  width: 100%;
  height: 8px;
  border-radius: var(--radius);
  overflow: hidden;
  background: var(--secondary);
}

.api-usage .usage-bar .used {
  background: var(--danger);
}

.api-usage .usage-bar .remaining {
  background: var(--success);
}

.api-usage .usage-text {
  font-size: 0.75rem;
  text-align: center;
  margin-top: 0.25rem;
}

.provider-default-btn {
  min-width: 80px;
}

.provider-default-btn.default {
  background: var(--success);
}

.provider-default-btn.default:hover {
  background: var(--success-hover);
}

.provider-default-btn.backup {
  background: var(--warning);
  color: var(--text-primary);
}

.provider-default-btn.backup:hover {
  background: var(--warning-hover);
}

.provider-default-btn.inactive {
  background: var(--secondary);
}

.provider-default-btn.inactive:hover {
  background: var(--secondary-hover);
}

.cache-duration-row {
  display: flex;
  align-items: center;
  gap: 0.5rem;
  margin-top: 1rem;
}

.api-key-row {
  display: flex;
  align-items: center;
  gap: 0.5rem;
  margin-top: 0.5rem;
}

/* Provider Settings Section */
.provider-settings {
  background: var(--bg-secondary);
  border-radius: var(--radius);
  padding: var(--spacing);
  margin: var(--spacing) 0;
  border: 1px solid var(--border);
}

.provider-settings h4 {
  margin: 0 0 var(--spacing) 0;
  color: var(--primary);
  font-size: 0.875rem;
  font-weight: 600;
  border-bottom: 1px solid var(--border);
  padding-bottom: var(--spacing-sm);
}

.provider-setting-row {
  display: flex;
  align-items: center;
  justify-content: space-between;
  gap: var(--spacing-sm);
  margin-bottom: var(--spacing-sm);
}

.provider-setting-row label {
  font-size: 0.8rem;
  font-weight: 500;
  color: var(--text-primary);
  margin: 0;
}

.provider-cache-select,
.provider-history-input {
  width: 120px;
  padding: var(--spacing-xs) var(--spacing-sm);
  border: 1px solid var(--border);
  border-radius: var(--radius);
  background: var(--bg-primary);
  color: var(--text-primary);
  font-size: 0.8rem;
}

/* Metal Selection */
.metal-selection {
  margin-top: var(--spacing);
}

.metal-selection > label {
  display: block;
  font-size: 0.8rem;
  font-weight: 600;
  color: var(--text-primary);
  margin-bottom: var(--spacing-sm);
}

.metal-checkboxes {
  display: grid;
  grid-template-columns: repeat(2, 1fr);
  gap: var(--spacing-sm);
}

.metal-checkbox {
  display: flex;
  align-items: center;
  gap: var(--spacing-xs);
  padding: var(--spacing-xs);
  border-radius: var(--radius);
  transition: var(--transition);
  font-size: 0.8rem;
  cursor: pointer;
}

.metal-checkbox:hover {
  background: var(--bg-tertiary);
}

.metal-checkbox input[type="checkbox"] {
  width: auto;
  margin: 0;
}

.metal-name {
  font-weight: 500;
  color: var(--text-primary);
}

/* Batch Optimization Display */
.batch-optimization {
  margin-top: var(--spacing);
  padding-top: var(--spacing);
  border-top: 1px solid var(--border);
}

.batch-info {
  background: linear-gradient(135deg, var(--bg-primary), var(--bg-tertiary));
  border: 1px solid var(--primary);
  border-left: 4px solid var(--primary);
  border-radius: var(--radius);
  padding: var(--spacing-sm) var(--spacing);
  font-size: 0.8rem;
  font-weight: 500;
  color: var(--text-primary);
  text-align: center;
  box-shadow: var(--shadow-sm);
}

.batch-savings {
  font-size: 0.7rem;
  color: var(--success);
  font-weight: 600;
}

.api-field-row {
  display: flex;
  align-items: center;
  gap: 0.5rem;
  margin-top: 0.5rem;
}

.provider-status {
  display: flex;
  align-items: center;
  gap: 0.25rem;
  font-size: 0.875rem;
}

.provider-status .status-dot {
  width: 0.5rem;
  height: 0.5rem;
  border-radius: 50%;
  background: var(--warning);
}

.provider-status .status-text {
  color: var(--warning);
}

.provider-status.status-connected .status-dot {
  background: var(--success);
}

.provider-status.status-connected .status-text {
  color: var(--success);
}

.provider-status.status-error .status-dot {
  background: var(--danger);
}

.provider-status.status-error .status-text {
  color: var(--danger);
}

.settings-actions {
  margin-top: 1rem;
  display: flex;
  gap: 1rem;
  justify-content: center;
  flex-wrap: nowrap;
}

.api-status-summary {
  margin-top: 0.5rem;
  display: flex;
  flex-wrap: wrap;
  gap: 1rem;
  justify-content: center;
  font-size: 0.875rem;
}

.api-status-summary .status-item.connected {
  color: var(--success);
}

.api-status-summary .status-item.disconnected {
  color: var(--text-secondary);
}

.api-status-summary .status-item.error {
  color: var(--danger);
}

.settings-subtext {
  margin: 0.5rem 0;
  color: var(--text-secondary);
  font-size: 0.9rem;
}

.theme-buttons {
  display: flex;
  gap: 1rem;
  align-items: center;
}

/* Larger icons for header theme buttons */
.app-header .theme-btn {
  font-size: 1.5rem;
}

/* Theme button styling - shows current theme */
.theme-btn {
  border: 2px solid var(--border);
  transition: var(--transition);
  font-size: 1.2rem;
  min-width: 3rem;
  position: relative;
  overflow: hidden;
}

.theme-btn:hover {
  transform: translateY(-1px);
  box-shadow: var(--shadow);
  border-color: var(--primary);
}

.theme-btn.dark {
  background: #1e293b;
  color: #f8fafc;
  border-color: #334155;
}

.theme-btn.light {
  background: #f8fafc;
  color: #1e293b;
  border-color: #cbd5e1;
}

.theme-btn.sepia {
  background: #f2e7d5;
  color: #3e2f1e;
  border-color: #d1c2a5;
}

.theme-btn:hover::before {
  left: 100%;
}

.theme-display {
  padding: 0.5rem 1rem;
  border: 1px solid var(--border);
  min-width: 120px;
  text-align: center;
  border-radius: var(--radius);
  background: var(--bg-primary);
  color: var(--text-primary);
}

/* Info modal sizing */
#apiInfoModal .modal-content {
  max-width: 500px;
}

#apiInfoModal h3 {
  margin-bottom: 1rem;
}

#apiInfoModal .modal-footer {
  display: flex;
  justify-content: flex-end;
  margin-top: 1.5rem;
}

/* API history modal sizing */
#apiHistoryModal .modal-content {
  width: 60vw;
  height: 60vh;
  max-width: none;
  max-height: none;
  display: flex;
  flex-direction: column;
}

/* Storage report options modal */
#storageOptionsModal .modal-content {
  max-width: 400px;
  text-align: center;
}
#storageOptionsModal .options-buttons {
  display: flex;
  gap: var(--spacing);
  justify-content: center;
}
#storageOptionsModal .options-buttons .btn {
  flex: 1;
}

#apiHistoryModal .modal-header {
  background: linear-gradient(135deg, var(--primary), var(--primary-hover));
  color: #f8fafc;
  padding: var(--spacing-xl);
  position: relative;
  border-radius: var(--radius-lg) var(--radius-lg) 0 0;
  box-shadow: var(--shadow);
}

#apiHistoryModal .modal-header h2 {
  margin: 0;
  color: #f8fafc;
  text-align: center;
}

#apiHistoryModal .modal-body {
  padding: var(--spacing-xl);
  overflow: auto;
  flex: 1;
}

.api-history-body {
  flex: 1;
  display: flex;
  flex-direction: column;
  gap: 1rem;
}

.api-history-table {
  display: flex;
  flex-direction: column;
}

.api-history-filter {
  display: flex;
  gap: 0.5rem;
  margin-bottom: 0.5rem;
}

.api-history-filter input {
  flex: 1;
}

.api-history-table-wrapper {
  height: 70vh;
  width: 100%;
  overflow-y: auto;
}

#apiHistoryTable {
  width: 100%;
  min-width: 100%;
}

#apiHistoryTable th {
  cursor: pointer;
}


.api-info-body {
  margin-bottom: 1rem;
  font-size: 0.875rem;
  background: var(--bg-tertiary);
  padding: 0.75rem;
  border: 1px solid var(--border);
  border-radius: var(--radius);
}

.api-info-body .info-provider-name {
  font-weight: 600;
  margin-bottom: 0.25rem;
}

.api-info-body ul {
  margin: 0.5rem 0 0 1.25rem;
}

.api-info-body li + li {
  margin-top: 0.25rem;
}

.api-info-body .info-docs-btn {
  margin-top: 0.75rem;
}

/* Settings-style modal layout */
#apiModal .modal-content,
#filesModal .modal-content {
  max-width: 750px;
  max-height: 90vh;
  display: flex;
  flex-direction: column;
  padding: 0;
  overflow: hidden;
}

#apiModal .modal-header,
#filesModal .modal-header {
  background: linear-gradient(135deg, var(--primary), var(--primary-hover));
  color: #f8fafc;
  padding: var(--spacing-xl);
  position: relative;
  border-radius: var(--radius-lg) var(--radius-lg) 0 0;
  box-shadow: var(--shadow);
}

#apiModal .modal-header h2,
#filesModal .modal-header h2 {
  margin: 0;
  color: #f8fafc;
  text-align: center;
}

#apiModal .modal-body,
#filesModal .modal-body {
  padding: var(--spacing-xl);
  overflow-y: auto;
  flex: 1;
  scrollbar-width: thin;
  scrollbar-color: var(--primary) var(--bg-secondary);
}

#apiModal .modal-body::-webkit-scrollbar,
#filesModal .modal-body::-webkit-scrollbar {
  width: 8px;
}

#apiModal .modal-body::-webkit-scrollbar-track,
#filesModal .modal-body::-webkit-scrollbar-track {
  background: var(--bg-secondary);
  border-radius: var(--radius);
}

#apiModal .modal-body::-webkit-scrollbar-thumb,
#filesModal .modal-body::-webkit-scrollbar-thumb {
  background-color: var(--primary);
  border-radius: var(--radius);
}

#apiModal .modal-body::-webkit-scrollbar-thumb:hover,
#filesModal .modal-body::-webkit-scrollbar-thumb:hover {
  background-color: var(--primary-hover);
}

#filesModal .modal-body {
  display: flex;
  flex-direction: column;
  gap: var(--spacing);
}


.settings-card-grid {
  display: grid;
  gap: var(--spacing);
}

@media (min-width: 600px) {
  .settings-card-grid {
    grid-template-columns: repeat(2, 1fr);
  }
}

.settings-card {
  background: var(--bg-secondary);
  border: 1px solid var(--border);
  border-radius: var(--radius-lg);
  padding: var(--spacing-lg);
  box-shadow: var(--shadow);
  display: flex;
  flex-direction: column;
  gap: var(--spacing);
}

.settings-card:hover {
  box-shadow: var(--shadow-lg);
}

/* Cloud Sync modal layout */
#cloudSyncModal .modal-content {
  max-width: 400px;
  max-height: 90vh;
  display: flex;
  flex-direction: column;
  padding: 0;
  overflow: hidden;
}

#cloudSyncModal .modal-header {
  background: linear-gradient(135deg, var(--primary), var(--primary-hover));
  color: #f8fafc;
  padding: var(--spacing-xl);
  position: relative;
  border-radius: var(--radius-lg) var(--radius-lg) 0 0;
  box-shadow: var(--shadow);
}

#cloudSyncModal .modal-header h2 {
  margin: 0;
  color: #f8fafc;
  text-align: center;
}

#cloudSyncModal .modal-body {
  padding: var(--spacing-xl);
  text-align: center;
}

/* API Providers modal layout */
#apiProvidersModal .modal-content {
  width: 90vw;
  max-width: 800px;
  max-height: 80vh;
  display: flex;
  flex-direction: column;
  padding: 0;
  overflow: hidden;
}

#apiProvidersModal .modal-header {
  background: linear-gradient(135deg, var(--primary), var(--primary-hover));
  color: #f8fafc;
  padding: var(--spacing-xl);
  position: sticky;
  top: 0;
  z-index: 1;
  border-radius: var(--radius-lg) var(--radius-lg) 0 0;
}

#apiProvidersModal .modal-header h2 {
  margin: 0;
  color: #f8fafc;
  text-align: center;
}

#apiProvidersModal .modal-body {
  padding: var(--spacing-xl);
  overflow-y: auto;
  flex: 1;
}

/* Standardized modal layout for change log and details views */
/* shared modal content structure */
#changeLogModal .modal-content,
#detailsModal .modal-content,
#editModal .modal-content {
  display: flex;
  flex-direction: column;
  padding: 0;
  overflow: hidden;
  width: 90%;
}

#changeLogModal .modal-content {
  max-width: 1200px;
  max-height: 80vh;
}

#changeLogModal .modal-header,
#detailsModal .modal-header,
#storageReportModal .modal-header,
#editModal .modal-header {
  background: linear-gradient(135deg, var(--primary), var(--primary-hover));
  color: #f8fafc;
  padding: var(--spacing-xl);
  position: relative;
  border-radius: var(--radius-lg) var(--radius-lg) 0 0;
  box-shadow: var(--shadow);
}

#changeLogModal .modal-header h2,
#detailsModal .modal-header h2,
#storageReportModal .modal-header h2,
#editModal .modal-header h2 {
  margin: 0;
  color: #f8fafc;
  text-align: center;
}

#changeLogModal .modal-body,
#editModal .modal-body {
  padding: var(--spacing);
  overflow: auto;
  flex: 1;
}

#changeLogModal .modal-footer {
  padding: var(--spacing);
  border-top: 1px solid var(--border);
  display: flex;
  justify-content: flex-end;
}

#changeLogClearBtn {
  font-size: 1.25rem;
}

#detailsModal .modal-body {
  padding: var(--spacing-xl);
  flex: 1;
  overflow: hidden;
  display: flex;
  flex-direction: column;
}

#storageReportModal .modal-body {
  height: 80vh;
  padding: 0;
}

#changeLogTable {
  width: 100%;
  table-layout: fixed;
  border-collapse: collapse;
}

#changeLogTable th,
#changeLogTable td {
  padding: var(--spacing-xs);
  text-align: left;
  font-size: 0.75rem;
}

#changeLogTable td {
  overflow: hidden;
  text-overflow: ellipsis;
  white-space: nowrap;
}

#changeLogTable th:last-child,
#changeLogTable td:last-child {
  width: 5rem;
}

#changeLogTable td.action-cell {
  white-space: nowrap;
}

@media (max-width: 600px) {
  #changeLogTable th,
  #changeLogTable td {
    font-size: 0.6rem;
  }
}

#detailsModal {
  font-size: clamp(0.8rem, 1vw + 0.5rem, 1rem);
}

/* =============================================================================
   TOTALS CARDS
   ============================================================================= */

.totals {
  display: grid;
  gap: var(--spacing-lg);
  grid-template-columns: repeat(auto-fit, minmax(280px, 1fr));
}

.total-card {
  background: var(--bg-secondary);
  border-radius: var(--radius-lg);
  padding: var(--spacing-lg);
  border: 1px solid var(--border);
  box-shadow: var(--shadow);
  transition: var(--transition);
}

.total-card:hover {
  box-shadow: var(--shadow-lg);
}

.total-title {
  font-size: 1.0625rem;
  font-weight: 700;
  margin-bottom: var(--spacing);
  color: var(--primary);
  text-align: center;
  padding-bottom: var(--spacing-sm);
  border-bottom: 2px solid var(--border);
}

.total-group {
  background: var(--bg-primary);
  border-radius: var(--radius);
  padding: var(--spacing);
  margin: var(--spacing-sm) 0;
  border: 1px solid var(--border);
}

.total-item {
  display: flex;
  justify-content: space-between;
  align-items: center;
  padding: 0.375rem 0;
  border-bottom: 1px dashed var(--border);
}

.total-item:last-child {
  border-bottom: none;
}

.total-label {
  font-weight: 500;
  color: var(--text-secondary);
  font-size: 0.8125rem;
}

.total-value {
  font-weight: 600;
  color: var(--text-primary);
  font-size: 0.9375rem;
}


.total-title {
  font-size: 1.0625rem;
  font-weight: 700;
  margin-bottom: var(--spacing);
  color: var(--text-primary);
  text-align: center;
  padding-bottom: var(--spacing-sm);
  border-bottom: 4px solid var(--border); /* fallback, will be overridden below */
  transition: border-color 0.2s, color 0.2s;
  cursor: pointer;
  user-select: none;
}

.total-title:hover {
  color: var(--primary);
}

/* Metal-specific underline accent */
.silver .total-title {
  border-bottom: 4px solid var(--silver);
}
.gold .total-title {
  border-bottom: 4px solid var(--gold);
}
.platinum .total-title {
  border-bottom: 4px solid var(--platinum);
}
.palladium .total-title {
  border-bottom: 4px solid var(--palladium);
}
/* Metal-specific colors */
/* (removed empty duplicate metal-specific rules) */

/* =============================================================================
   TABLES - Main inventory table with interactive features
   
   Features implemented:
   - Fixed table layout for precise column control
   - Sortable headers with visual indicators
   - Clickable item names for editing
   - Collectable status checkboxes
   - Delete buttons with hover effects
   - Column resizing with drag handles
   - Responsive design with mobile optimizations
   - Hover effects and zebra striping for readability
   ============================================================================= */

table {
  width: 100%;
  border-collapse: collapse;
  background: var(--bg-primary);
  border-radius: var(--radius);
  overflow: hidden;
  box-shadow: var(--shadow);
  table-layout: auto; /* Allow columns to size based on content */
}

.table-section {
  overflow-x: auto;
  overflow-y: visible;
  -webkit-overflow-scrolling: touch;
  width: 100%;
  max-width: 100%;
  min-height: auto;
  box-sizing: border-box;
}

#inventoryTable {
  /* Use the available container width and allow responsive scaling
     to prevent right-side columns being clipped. Horizontal scrolling
     remains available via .table-section when necessary. */
  width: 100%;
  table-layout: auto;
}

#inventoryTable tbody {
  min-height: calc(10 * 2.2rem);
  height: auto;
}

  .table-item-count {
    font-size: 0.95rem;
    font-weight: 600;
    color: var(--text-muted);
    background: var(--bg-tertiary);
    padding: 0.125rem 0.375rem;
    border-radius: var(--radius);
    display: inline-block;
  }

  .table-footer-controls {
    display: flex;
    justify-content: space-between;
    align-items: center;
    margin-top: 0.25rem;
    width: 100%;
  }

th {
  background: var(--bg-tertiary);
  color: var(--text-primary);
  font-weight: 600;
  padding: 0.375rem 0.25rem; /* Reduced padding for narrower rows */
  text-align: center;
  cursor: pointer;
  position: relative;
  border-bottom: 2px solid var(--border);
  border-right: 1px solid var(--border);
  transition: var(--transition);
  font-size: 0.95rem; /* Increased font size for readability */
  line-height: 1.2;
  overflow: hidden;
  text-overflow: ellipsis;
  white-space: normal;
}

th:hover {
  background: var(--border);
}

td {
  padding: 0.25rem; /* Much smaller padding for narrower rows */
  border-bottom: 1px solid var(--border);
  border-right: 1px solid var(--border);
  color: var(--text-primary);
  font-size: 0.875rem; /* Increased font size */
  line-height: 1.3;
  overflow: hidden;
  text-overflow: ellipsis;
  white-space: nowrap;
  vertical-align: middle;
  max-width: 20ch; /* Limit to approximately 20 characters */
}

/* Allow certain columns to be wider */
td[data-column="name"] {
  max-width: 25ch; /* Name column can be slightly wider */
}

td[data-column="purchaseLocation"],
td[data-column="storageLocation"] {
  max-width: 18ch; /* Location columns slightly narrower */
}

/* Keep icon columns compact */
td[data-column="collectable"],
td[data-column="notes"],
td[data-column="edit"],
td[data-column="delete"] {
  max-width: 3rem; /* Icon columns stay small */
  white-space: normal; /* Allow icons to display normally */
}

[data-column].hidden,
[data-column].hidden-empty {
  display: none;
}

#inventoryTable th[data-column="collectable"] svg {
    display: block;
    margin: 0 auto;
    fill: currentColor;
}

tr:nth-child(even) {
  background: var(--bg-secondary);
}

tr:hover {
  background: var(--bg-tertiary);
  box-shadow: 0 1px 3px rgba(0, 0, 0, 0.1);
}

.sort-indicator {
  margin-left: 0.25rem;
  font-weight: bold;
  color: var(--primary);
  font-size: 0.7rem;
}

/* Utility column width classes */
.shrink {
  width: 1%;
  white-space: nowrap;
  min-width: 0;
}
/* Name column cells remain left aligned for readability */
#inventoryTable td[data-column="name"] {
  text-align: left;
}


/* Enhanced Mobile Responsive Design with Auto-Scaling */
@media (max-width: 1024px) {
  #inventoryTable {
    font-size: 0.8rem;
  }
  
  #inventoryTable th,
  #inventoryTable td {
    padding: 0.3rem 0.2rem;
  }
}

@media (max-width: 768px) {
  #inventoryTable {
    width: 100%;
    min-width: 0;
    table-layout: fixed;
    font-size: 0.75rem;
  }

  #inventoryTable th,
  #inventoryTable td {
    padding: 0.25rem 0.15rem;
    white-space: normal;
    overflow: hidden;
    text-overflow: clip;
    word-break: break-word;
    line-height: 1.2;
  }
  
  /* Auto-scale column widths for mobile with improved distribution */
  #inventoryTable th[data-column="date"],
  #inventoryTable td[data-column="date"] {
    width: 10%;
    font-size: 0.7rem;
  }
  
  #inventoryTable th[data-column="metal"],
  #inventoryTable td[data-column="metal"] {
    width: 8%;
    font-size: 0.7rem;
  }
  
  #inventoryTable th[data-column="name"],
  #inventoryTable td[data-column="name"] {
    width: 30%;
    overflow: hidden;
    text-overflow: ellipsis;
  }
  
  #inventoryTable th[data-column="qty"],
  #inventoryTable td[data-column="qty"] {
    width: 6%;
  }
  
  #inventoryTable th[data-column="weight"],
  #inventoryTable td[data-column="weight"] {
    width: 10%;
  }
  
  #inventoryTable th[data-column="purchasePrice"],
  #inventoryTable td[data-column="purchasePrice"] {
    width: 12%;
  }
  
  /* Icon columns get minimal width but remain functional */
  #inventoryTable th.icon-col,
  #inventoryTable td.icon-col {
    width: 6%;
    min-width: 2.5rem;
    padding: 0.2rem 0.1rem;
  }

  /* Enhanced responsive text handling */
  .shrink {
    width: auto;
    min-width: 0;
    white-space: nowrap;
    overflow: hidden;
    text-overflow: ellipsis;
  }
  
  .expand {
    word-wrap: break-word;
    overflow-wrap: break-word;
    white-space: normal;
  }
}

@media (max-width: 600px) {
  #inventoryTable {
    font-size: 0.7rem;
  }
  
  #inventoryTable th,
  #inventoryTable td {
    padding: 0.2rem 0.1rem;
  }
  
  /* Progressive column hiding for better mobile experience */
  #inventoryTable th[data-column="spot"],
  #inventoryTable td[data-column="spot"],
  #inventoryTable th[data-column="premium"],
  #inventoryTable td[data-column="premium"],
  #inventoryTable th[data-column="purchaseLocation"],
  #inventoryTable td[data-column="purchaseLocation"],
  #inventoryTable th[data-column="storageLocation"],
  #inventoryTable td[data-column="storageLocation"] {
    display: none;
  }
  
  /* Redistribute space for remaining columns */
  #inventoryTable th[data-column="name"],
  #inventoryTable td[data-column="name"] {
    width: 40%;
  }
  
  #inventoryTable th[data-column="weight"],
  #inventoryTable td[data-column="weight"] {
    width: 12%;
  }
  
  #inventoryTable th[data-column="purchasePrice"],
  #inventoryTable td[data-column="purchasePrice"] {
    width: 15%;
  }
  
  #inventoryTable th[data-column="qty"],
  #inventoryTable td[data-column="qty"] {
    width: 8%;
  }
}

@media (max-width: 480px) {
  #inventoryTable {
    font-size: 0.65rem;
  }
  
  #inventoryTable th,
  #inventoryTable td {
    padding: 0.15rem 0.05rem;
  }
  
  /* Further column hiding for very small screens */
  #inventoryTable th[data-column="type"],
  #inventoryTable td[data-column="type"],
  #inventoryTable th[data-column="numista"],
  #inventoryTable td[data-column="numista"],
  #inventoryTable th[data-column="metal"],
  #inventoryTable td[data-column="metal"] {
    display: none;
  }
  
  /* Maximize space for essential columns */
  #inventoryTable th[data-column="name"],
  #inventoryTable td[data-column="name"] {
    width: 50%;
  }
  
  #inventoryTable th[data-column="weight"],
  #inventoryTable td[data-column="weight"] {
    width: 15%;
  }
  
  #inventoryTable th[data-column="purchasePrice"],
  #inventoryTable td[data-column="purchasePrice"] {
    width: 15%;
  }
  
  /* Icon columns remain functional but compact */
  #inventoryTable th.icon-col,
  #inventoryTable td.icon-col {
    width: 8%;
    min-width: 1.8rem;
    padding: 0.1rem;
  }
  
  /* Reduce icon sizes for mobile */
  #inventoryTable td.icon-col .action-icon,
  #inventoryTable td.icon-col .collectable-status svg,
  #inventoryTable th.icon-col svg {
    width: 0.9rem;
    height: 0.9rem;
  }
}

/* Clickable name cell styling */
.name-cell {
  text-align: left !important;
  display: flex;
  align-items: center;
  gap: var(--spacing-xs);
  cursor: pointer;
  padding: var(--spacing-sm);
}

.name-text {
  flex: 1;
  text-align: left;
  font-weight: 500;
  transition: var(--transition);
}

.name-text:hover {
  color: var(--primary);
  text-decoration: underline;
}

/* Make buttons in table cells smaller */
td .btn {
  padding: 0.25rem 0.5rem;
  font-size: 0.7rem;
  min-height: 1.8rem;
  line-height: 1;
  margin: 1px;
}

td .action-btn {
  width: 2rem;
  height: 2rem;
  margin: 0 auto;
  display: flex;
  align-items: center;
  justify-content: center;
}

td .action-icon {
  width: 1.25rem;
  height: 1.25rem;
  margin: 0 auto;
  display: flex;
  align-items: center;
  justify-content: center;
  cursor: pointer;
}

td .action-icon.danger {
  color: var(--danger);
}

td .action-icon.success {
  color: var(--success);
}

td .filter-text {
  cursor: pointer;
  font-weight: 600;
}

.na-value {
  color: var(--text-muted);
  font-style: italic;
}

td .filter-text a,
td .filter-text a:visited {
  color: inherit;
}

/* Enhanced Inline Editing Styles */
td .inline-edit-icon,
td .save-inline,
td .cancel-inline {
  cursor: pointer;
  transition: var(--transition);
  user-select: none;
}

td .inline-edit-icon {
  margin-right: 0.25rem;
  font-size: 1.1rem;
  display: inline-block;
  color: var(--text-muted);
  padding: 0.1rem;
  border-radius: var(--radius);
}

td .inline-edit-icon:hover {
  color: var(--primary);
  background: var(--bg-secondary);
  transform: scale(1.1);
}

td.editing {
  position: relative;
  background: var(--bg-tertiary) !important;
  border: 2px solid var(--primary) !important;
  border-radius: var(--radius);
  box-shadow: 0 0 0 3px rgba(59, 130, 246, 0.1);
}

td.editing .inline-input {
  width: 100%;
  min-width: 0;
  border: none;
  background: transparent;
  color: var(--text-primary);
  font-size: inherit;
  font-weight: 500;
  padding: 0.2rem;
  margin: 0;
  border-radius: 0;
  box-shadow: none;
}

td.editing .inline-input:focus {
  outline: none;
  background: var(--bg-primary);
  border-radius: var(--radius);
}

td.editing .save-inline,
td.editing .cancel-inline {
  position: absolute;
  right: 0.2rem;
  top: 50%;
  transform: translateY(-50%);
  z-index: 10;
  font-size: 0.9rem;
  padding: 0.2rem;
  margin: 0;
  cursor: pointer;
  border-radius: var(--radius);
  transition: var(--transition);
}

td.editing .save-inline {
  right: 1.5rem;
  color: var(--success);
}

td.editing .save-inline:hover {
  background: var(--success);
  color: #f8fafc;
  transform: translateY(-50%) scale(1.2);
}

td.editing .cancel-inline {
  right: 0.2rem;
  color: var(--danger);
}

td.editing .cancel-inline:hover {
  background: var(--danger);
  color: #f8fafc;
  transform: translateY(-50%) scale(1.2);
}

/* Mobile inline editing adjustments */
@media (max-width: 768px) {
  td .inline-edit-icon {
    font-size: 1rem;
    margin-right: 0.15rem;
  }
  
  td.editing .inline-input {
    font-size: 0.75rem;
  }
  
  td.editing .save-inline,
  td.editing .cancel-inline {
    font-size: 0.8rem;
    padding: 0.15rem;
  }
  
  td.editing .save-inline {
    right: 1.2rem;
  }
}

@media (max-width: 480px) {
  td .inline-edit-icon {
    font-size: 0.9rem;
    margin-right: 0.1rem;
  }
  
  td.editing {
    border-width: 1px;
  }
  
  td.editing .inline-input {
    font-size: 0.7rem;
    padding: 0.15rem;
  }
  
  td.editing .save-inline,
  td.editing .cancel-inline {
    font-size: 0.75rem;
    padding: 0.1rem;
  }
}

td .filter-text:hover,
td .filter-text:focus {
  text-decoration: underline;
  background: var(--bg-secondary);
  border-radius: var(--radius);
  padding: 0.1rem 0.2rem;
  margin: -0.1rem -0.2rem;
  transition: var(--transition);
}

/* Make toggle switches smaller */
td .switch {
  width: 32px;
  height: 18px;
}

td .slider {
  border-radius: 18px;
}

td .slider:before {
  height: 14px;
  width: 14px;
  left: 2px;
  bottom: 2px;
}

td input:checked + .slider:before {
  transform: translateX(14px);
}

/* Enhanced Resize handle styling */
.resize-handle {
  position: absolute;
  right: 0;
  top: 0;
  width: 8px;
  height: 100%;
  background: transparent;
  cursor: col-resize;
  z-index: 10;
  transition: all 0.2s;
  border-right: 2px solid transparent;
}

.resize-handle:hover {
  background: rgba(59, 130, 246, 0.1);
  border-right-color: var(--primary);
  opacity: 0.8;
}

.resize-handle:active {
  background: rgba(59, 130, 246, 0.2);
  border-right-color: var(--primary-hover);
  opacity: 1;
  width: 10px;
}

/* Mobile resize handle adjustments */
@media (max-width: 768px) {
  .resize-handle {
    width: 10px;
    border-right-width: 3px;
  }
  
  .resize-handle:active {
    width: 12px;
  }
}

/* =============================================================================
   MODALS - Edit modal and analytics modal with charts
   
   Two modal types:
   1. Edit Modal: Item editing form with validation and collectable toggle
   2. Details Modal: Analytics with pie charts and data breakdowns
   
   Features:
   - Backdrop blur and overlay effects
   - Smooth slide-in animation
   - Responsive sizing for all screen sizes
   - Keyboard navigation support
   - Auto-scrolling for content overflow
   ============================================================================= */

.modal {
  position: fixed;
  top: 0;
  left: 0;
  width: 100%;
  height: 100%;
  background: rgba(0, 0, 0, 0.7);
  backdrop-filter: blur(12px);
  -webkit-backdrop-filter: blur(12px);
  display: flex;
  justify-content: center;
  align-items: center;
  z-index: 9999;
  padding: var(--spacing);
  animation: modalFadeIn 0.3s cubic-bezier(0.4, 0, 0.2, 1);
}

@keyframes modalFadeIn {
  from {
    opacity: 0;
    backdrop-filter: blur(0px);
    -webkit-backdrop-filter: blur(0px);
  }
  to {
    opacity: 1;
    backdrop-filter: blur(8px);
    -webkit-backdrop-filter: blur(8px);
  }
}

.modal-content {
  background: rgba(248, 250, 252, 0.95);
  backdrop-filter: blur(16px);
  -webkit-backdrop-filter: blur(16px);
  border: 1px solid rgba(248, 250, 252, 0.2);
  border-radius: var(--radius-lg);
  padding: var(--spacing-xl);
  max-width: 1200px;
  width: 100%;
  max-height: 90vh;
  overflow-y: auto;
  box-shadow: 
    0 25px 50px -12px rgba(0, 0, 0, 0.25),
    0 0 0 1px rgba(248, 250, 252, 0.05),
    inset 0 1px 0 rgba(248, 250, 252, 0.1);
  animation: modalSlideIn 0.3s cubic-bezier(0.4, 0, 0.2, 1);
  position: relative;
}

[data-theme="dark"] .modal-content {
  background: rgba(30, 41, 59, 0.95);
  border: 1px solid rgba(148, 163, 184, 0.2);
  box-shadow: 
    0 25px 50px -12px rgba(0, 0, 0, 0.5),
    0 0 0 1px rgba(148, 163, 184, 0.05),
    inset 0 1px 0 rgba(148, 163, 184, 0.1);
}

.modal-content::before {
  content: '';
  position: absolute;
  top: 0;
  left: 0;
  right: 0;
  height: 1px;
  background: linear-gradient(90deg, transparent, var(--primary), transparent);
  opacity: 0.6;
}

/* =============================================================================
   ABOUT MODAL STYLING - Enhanced splash page design
   ============================================================================= */

.about-modal-content {
  width: 75vw;
  max-width: 1200px;
  padding: 0;
  overflow: hidden;
  max-height: 90vh;
  display: flex;
  flex-direction: column;
}

.about-modal-header {
  background: linear-gradient(135deg, var(--primary), var(--primary-hover));
  color: #f8fafc;
  padding: var(--spacing-xl);
  position: relative;
  border-radius: var(--radius-lg) var(--radius-lg) 0 0;
  box-shadow: var(--shadow);
}

.about-modal-header h1 {
  margin: 0;
  color: #f8fafc;
  text-align: center;
}

.about-title {
  font-size: 1.875rem;
  font-weight: 700;
  margin: 0;
  text-align: center;
  color: var(--text-primary);
}

.about-title #aboutAppName {
  color: var(--primary);
}

.about-title #aboutVersion {
  color: var(--text-secondary);
}

.modal-close {
  position: absolute;
  top: var(--spacing);
  right: var(--spacing);
  background: none;
  border: none;
  font-size: 1.5rem;
  color: rgba(248, 250, 252, 0.8);
  cursor: pointer;
  padding: var(--spacing-sm);
  border-radius: var(--radius);
  transition: var(--transition);
  width: 40px;
  height: 40px;
  display: flex;
  align-items: center;
  justify-content: center;
}

.modal-close:hover {
  color: #f8fafc;
  background: rgba(248, 250, 252, 0.1);
}

.about-modal-body {
  padding: var(--spacing-xl);
  overflow-y: auto;
  flex: 1;
  scrollbar-width: thin;
  scrollbar-color: var(--primary) var(--bg-secondary);
}


.about-modal-body::-webkit-scrollbar {
  width: 8px;
}

.about-modal-body::-webkit-scrollbar-track {
  background: var(--bg-secondary);
  border-radius: var(--radius);
}

.about-modal-body::-webkit-scrollbar-thumb {
  background-color: var(--primary);
  border-radius: var(--radius);
}

.about-modal-body::-webkit-scrollbar-thumb:hover {
  background-color: var(--primary-hover);
}

.about-description {
  font-size: 1.125rem;
  line-height: 1.7;
  color: var(--text-secondary);
  margin: var(--spacing-xl) 0;
  text-align: center;
  padding: var(--spacing-lg);
  background: var(--bg-secondary);
  border-radius: var(--radius);
  border: 1px solid var(--border);
}


.about-alert {
  background: linear-gradient(135deg, #fef2f2, #f5f5f5);
  border: 1px solid #fecaca;
  border-left: 4px solid var(--danger);
  border-radius: var(--radius);
  padding: var(--spacing-lg);
  margin: var(--spacing-xl) 0;
  position: relative;
  overflow: hidden;
}

[data-theme="dark"] .about-alert {
  background: linear-gradient(135deg, #2d1b1b, #1f1717);
  border-color: #991b1b;
}

.alert-header {
  display: flex;
  align-items: center;
  margin-bottom: var(--spacing);
  font-weight: 600;
  color: var(--danger);
}

.alert-icon {
  font-size: 1.2rem;
  margin-right: var(--spacing-sm);
}

.about-alert .alert-content {
  column-count: 2;
  column-gap: var(--spacing-lg);
}

.about-alert .alert-content p {
  margin: 0 0 var(--spacing);
  line-height: 1.6;
  color: var(--text-primary);
  break-inside: avoid;
}

.alert-actions {
  margin-top: var(--spacing-lg);
  text-align: center;
}

.about-info-grid {
  display: grid;
  grid-template-columns: 1fr 1fr;
  gap: var(--spacing-lg);
  margin-bottom: var(--spacing-xl);
}

@media (max-width: 768px) {
  .about-info-grid {
    grid-template-columns: 1fr;
  }
}

.about-info-grid .about-section {
  margin-bottom: 0;
}

.about-section {
  margin-bottom: var(--spacing-xl);
  background: var(--bg-secondary);
  border-radius: var(--radius);
  padding: var(--spacing-lg);
  border: 1px solid var(--border);
}

.about-section .section-title {
  font-size: 1.125rem;
  font-weight: 600;
  color: var(--primary);
  margin-bottom: var(--spacing);
  padding-bottom: var(--spacing-sm);
  border-bottom: 2px solid var(--border);
}

.changelog-list {
  list-style: none;
  padding: 0;
  margin: 0;
}

.changelog-list li {
  padding: var(--spacing-sm) 0;
  border-bottom: 1px dashed var(--border);
  color: var(--text-secondary);
  line-height: 1.5;
}

.changelog-list li:last-child {
  border-bottom: none;
}

.changelog-list li::before {
  content: "•";
  color: var(--primary);
  font-weight: bold;
  font-size: 1.2em;
  margin-right: var(--spacing-sm);
}


.resources-grid {
  display: grid;
  grid-template-columns: repeat(auto-fit, minmax(200px, 1fr));
  gap: var(--spacing);
}

.resource-btn {
  display: inline-flex;
  align-items: center;
  justify-content: center;
  gap: var(--spacing-sm);
  padding: var(--spacing) var(--spacing-lg);
  background: var(--bg-primary);
  color: var(--text-primary);
  border: 2px solid var(--border);
  border-radius: var(--radius);
  text-decoration: none;
  font-weight: 500;
  transition: var(--transition);
  cursor: pointer;
  font-size: 0.875rem;
}

.resource-btn:hover {
  background: var(--bg-tertiary);
  border-color: var(--primary);
  color: var(--primary);
  transform: translateY(-2px);
  box-shadow: var(--shadow);
}

.acceptance-text {
  font-size: 0.875rem;
  color: var(--text-muted);
  margin-top: var(--spacing-lg);
  margin-bottom: var(--spacing-lg);
  line-height: 1.5;
  max-width: 600px;
  margin-left: auto;
  margin-right: auto;
  text-align: center;
}

.about-accept-btn {
  background: linear-gradient(135deg, var(--success), #047857);
  color: #f8fafc;
  font-size: 1.125rem;
  padding: var(--spacing) var(--spacing-xl);
  border: none;
  border-radius: var(--radius);
  font-weight: 600;
  cursor: pointer;
  transition: var(--transition);
  box-shadow: var(--shadow);
}

.about-accept-btn:hover {
  background: linear-gradient(135deg, #047857, #065f46);
  transform: translateY(-2px);
  box-shadow: var(--shadow-lg);
}

/* Responsive adjustments for about modal */
@media (max-width: 768px) {
  .about-modal-content {
    width: 95vw;
    margin: var(--spacing-sm);
    max-height: 95vh;
  }

  .about-title {
    font-size: 1.5rem;
  }

  .resources-grid {
    grid-template-columns: 1fr;
  }

  .about-modal-body {
    padding: var(--spacing);
  }

  .about-alert .alert-content {
    column-count: 1;
  }
}

@media (max-width: 480px) {
  .about-title {
    font-size: 1.25rem;
  }

  .about-description {
    font-size: 1rem;
    padding: var(--spacing);
  }

  .about-modal-header {
    padding: var(--spacing);
  }
}

@keyframes modalSlideIn {
  from {
    opacity: 0;
    transform: scale(0.95) translateY(-20px);
  }
  to {
    opacity: 1;
    transform: scale(1) translateY(0);
  }
}

.details-grid {
  display: grid;
  grid-template-columns: 1fr 1fr;
  gap: var(--spacing-xl);
  margin-bottom: var(--spacing-lg);
  flex: 1;
  overflow: hidden;
}

.details-panel {
  background: var(--bg-secondary);
  border-radius: var(--radius);
  padding: var(--spacing-lg);
  border: 1px solid var(--border);
  display: flex;
  flex-direction: column;
  gap: var(--spacing-lg);
  overflow: hidden;
}

.details-breakdown {
  flex: 1;
  overflow: auto;
  padding-right: var(--spacing-sm);
}

.details-panel-title {
  font-size: 1.125rem;
  font-weight: 600;
  color: var(--primary);
  margin: 0;
  text-align: center;
 border-bottom: 1px solid var(--border);
  padding-bottom: var(--spacing-sm);
}

.breakdown-item {
  display: flex;
  justify-content: space-between;
  align-items: center;
  padding: var(--spacing-sm) 0;
  border-bottom: 1px dashed var(--border);
}

.breakdown-item:last-child {
  border-bottom: none;
}

.breakdown-label {
  font-weight: 500;
  color: var(--text-primary);
}

.breakdown-values {
  text-align: right;
  font-size: 0.875rem;
}

.breakdown-count {
  color: var(--text-muted);
  font-weight: 500;
}

.breakdown-weight {
  color: var(--primary);
  font-weight: 600;
}

.breakdown-value {
  color: var(--success);
  font-weight: 600;
}

.chart-canvas-container {
  position: relative;
  height: 300px;
  width: 100%;
  margin: 0 auto;
  flex: 0 0 300px;
}

.chart-canvas {
  max-height: 300px !important;
}

/* =============================================================================
   NUMISTA MODAL - Embedded iframe viewer with navigation controls
   ============================================================================= */

/* Numista modal sizing - 90% width as requested */
.numista-modal-content {
  width: 90vw;
  max-width: 90vw;
  height: 90vh;
  max-height: 90vh;
  padding: 0;
  overflow: hidden;
  display: flex;
  flex-direction: column;
}

.numista-modal-content .modal-header {
  padding: var(--spacing-lg);
  background: var(--bg-secondary);
  border-bottom: 1px solid var(--border);
  border-radius: var(--radius-lg) var(--radius-lg) 0 0;
  flex-shrink: 0;
  display: flex;
  justify-content: space-between;
  align-items: center;
}

.numista-nav-controls {
  display: flex;
  align-items: center;
  gap: var(--spacing);
}

.nav-btn {
  background: var(--primary);
  color: white;
  border: none;
  border-radius: var(--radius);
  width: 2.5rem;
  height: 2.5rem;
  display: flex;
  align-items: center;
  justify-content: center;
  font-size: 1.2rem;
  font-weight: bold;
  cursor: pointer;
  transition: var(--transition);
}

.nav-btn:hover {
  background: var(--primary-hover);
  transform: translateY(-1px);
}

.nav-btn:disabled {
  background: var(--text-muted);
  cursor: not-allowed;
  transform: none;
}

#numistaModalTitle {
  margin: 0;
  text-align: center;
  flex: 1;
  font-size: 1.25rem;
  padding: 0 var(--spacing-lg);
}

.numista-modal-body {
  flex: 1;
  padding: 0;
  overflow: hidden;
}

/* Responsive adjustments for smaller screens */
@media (max-width: 768px) {
  .numista-modal-content {
    width: 95vw;
    height: 95vh;
  }
  
  .numista-modal-content .modal-header {
    padding: var(--spacing);
  }
  
  .numista-nav-controls {
    gap: var(--spacing-sm);
  }
  
  #numistaModalTitle {
    font-size: 1rem;
    padding: 0 var(--spacing);
  }
  
  .nav-btn {
    width: 2rem;
    height: 2rem;
    font-size: 1rem;
  }
}

/* =============================================================================
   PAGINATION
   ============================================================================= */

.pagination-section {
  margin: var(--spacing) 0;
}

.pagination-controls {
  display: flex;
  flex-direction: column;
  align-items: center;
  gap: var(--spacing-xs);
  padding: 0.125rem 0;
}

.pagination-buttons {
  display: flex;
  width: 100%;
  align-items: center;
  justify-content: space-between;
  padding: 0 var(--spacing-xs);
}

.pagination-left,
.pagination-right {
  display: flex;
  gap: var(--spacing-sm);
}

.pagination-center {
  display: flex;
  gap: var(--spacing-sm);
  justify-content: center;
  flex-grow: 1;
}

.items-per-page {
  display: flex;
  align-items: center;
  gap: var(--spacing-sm);
}

.items-label {
  font-size: 0.875rem;
  font-weight: 500;
  color: var(--text-muted);
}

.change-log-label {
  font-weight: 700;
  color: var(--primary);
  cursor: pointer;
}

.btn.silver {
  background: var(--silver);
  color: var(--text-primary);
}

.btn.silver:hover {
  background: #9ca3af;
}

.table-disclaimer {
  font-size: 0.75rem;
  color: var(--disclaimer-color);
  font-style: italic;
  text-align: center;
}

.table-subtitle {
  font-size: 0.875rem;
  font-weight: 500;
  text-align: center;
  margin-bottom: 0.25rem;
}

.backup-link {
  text-decoration: underline;
  cursor: pointer;
}

.pagination-select {
  width: 6rem;
  height: 1.375rem;
}

.pagination-btn {
  min-width: 2rem;
  height: 1.25rem;
  display: flex;
  align-items: center;
  justify-content: center;
  border-radius: var(--radius);
  border: 1px solid var(--border);
  background: var(--bg-primary);
  color: var(--text-primary);
  font-weight: 500;
  transition: var(--transition);
  cursor: pointer;
  padding: 0;
  font-size: 0.75rem;
}

.pagination-btn.active {
  background: var(--primary);
  color: #f8fafc;
  border-color: var(--primary);
  font-weight: 600;
}

.pagination-btn:hover:not(:disabled) {
  background: var(--bg-secondary);
  border-color: var(--border-hover);
}

.pagination-btn:disabled {
  opacity: 0.5;
  cursor: not-allowed;
}

.beta-warning {
  margin-top: var(--spacing-xs);
  font-size: 0.75rem;
  color: var(--warning);
  text-align: center;
}

/* =============================================================================
   SEARCH
   ============================================================================= */

.search-section {
  margin-bottom: var(--spacing-lg);
}

.search-container {
  display: flex;
  gap: var(--spacing-sm);
  align-items: center;
}

#searchInput {
  flex: 1;
}

.autocomplete-dropdown {
  position: absolute;
  top: 100%;
  left: 0;
  right: 0;
  background: var(--bg-card);
  border: 1px solid var(--border);
  border-radius: var(--radius-sm);
  box-shadow: var(--shadow);
  z-index: 1000;
  max-height: 12rem;
  overflow-y: auto;
}

.autocomplete-item {
  padding: var(--spacing-sm) var(--spacing);
  cursor: pointer;
}

.autocomplete-item.active,
.autocomplete-item:hover {
  background: var(--bg-secondary);
}


.filter-select {
  width: 8rem;
  height: 1.375rem;
}

.icon-btn {
  width: 2.75rem;
  height: 2.75rem;
  padding: 0;
  min-width: 2.75rem;
}

/* =============================================================================
   SEARCH FILTERS (INTEGRATED)
   ============================================================================= */

.search-filters {
  margin-top: var(--spacing);
  padding-top: var(--spacing);
  border-top: 1px solid var(--border);
  display: flex;
  flex-direction: column;
  gap: var(--spacing-sm);
}

.filter-row {
  display: flex;
  justify-content: center;
  align-items: center;
  flex-wrap: wrap;
  gap: var(--spacing-sm);
  margin-bottom: var(--spacing-sm);
}

.filter-controls {
  display: flex;
  justify-content: center;
  align-items: center;
  flex-wrap: wrap;
  gap: var(--spacing);
}

.control-group {
  display: flex;
  align-items: center;
  gap: var(--spacing-xs);
}

.control-label {
  font-size: 0.875rem;
  font-weight: 500;
  color: var(--text-muted);
  white-space: nowrap;
}


.control-select {
  appearance: none;
  padding: 0.25rem 1.5rem 0.25rem 0.5rem;
  border: 1px solid var(--border);
  border-radius: var(--radius);
  background: var(--bg-tertiary);
  color: var(--text-primary);
  font-size: 0.875rem;
  width: 4rem;
  min-width: 0;
  text-align: center;
  background-image: url("data:image/svg+xml,%3Csvg xmlns='http://www.w3.org/2000/svg' viewBox='0 0 10 6' fill='none' stroke='currentColor' stroke-width='1.5'%3E%3Cpath d='M1 1l4 4 4-4'/%3E%3C/svg%3E");
  background-repeat: no-repeat;
  background-position: right 0.35rem center;
  background-size: 0.65rem;
  cursor: pointer;
  transition: var(--transition);
}

.control-select:focus {
  outline: none;
  border-color: var(--primary);
  box-shadow: 0 0 0 2px var(--primary-alpha);
}

.control-select:hover {
  border-color: var(--border-hover);
}

/* =============================================================================
  ORIGINAL FILTER STYLES
  ============================================================================= */

.active-filters {
  display: flex;
  flex: 1 1 100%; /* allow the filters area to take full row so chips can center */
  flex-wrap: wrap;
  gap: var(--spacing-xs);
  justify-content: center; /* center chips within available width */
  padding: 0 var(--spacing-sm);
  order: 1;
}

.control-settings {
  display: flex;
  justify-content: center;
  align-items: center;
  flex-wrap: wrap;
  gap: var(--spacing);
  margin-top: var(--spacing-sm);
  padding-top: var(--spacing-sm);
  border-top: 1px solid var(--border);
}

.chip-min-label {
  font-size: 0.8rem;
  font-weight: 500;
  color: var(--text-secondary);
  margin: 0;
}

.chip-min-select {
  padding: 0.25rem 0.5rem;
  border: 1px solid var(--border);
  border-radius: var(--radius);
  background: var(--bg-primary);
  color: var(--text-primary);
  font-size: 0.8rem;
  min-width: 60px;
}

.active-filters {
  display: flex;
  flex-wrap: wrap;
  gap: var(--spacing-xs);
  justify-content: center;
  padding: 0 var(--spacing-sm);
}

.filter-chip {
  display: inline-flex;
  align-items: center;
  justify-content: center;
  gap: var(--spacing-xs);
  color: var(--chip-text);
  padding: 0.25rem 0.5rem;
  border-radius: var(--radius);
  font-size: 0.75rem;
  font-family: "Inter", -apple-system, BlinkMacSystemFont, "Segoe UI", Roboto, sans-serif;
  font-weight: 500;
  height: 1.5rem;
  line-height: 1;
  cursor: pointer;
  transition: var(--transition);
  box-shadow: var(--shadow-sm);
  text-align: center;
  white-space: nowrap;
  user-select: none;
  margin: 0.05rem;
  max-width: fit-content;
  box-sizing: border-box;
}

#typeSummary {
  display: flex;
  flex-wrap: wrap;
  gap: var(--spacing-xs);
  justify-content: center;
  align-items: center;
  margin-top: var(--spacing-sm);
  padding: var(--spacing-sm);
  min-height: 2rem;
  max-height: 8rem;
  overflow-y: auto;
  scrollbar-width: thin;
  scrollbar-color: var(--primary) var(--bg-secondary);
}

#typeSummary::-webkit-scrollbar {
  width: 6px;
  height: 6px;
}

#typeSummary::-webkit-scrollbar-track {
  background: var(--bg-secondary);
  border-radius: var(--radius);
}

#typeSummary::-webkit-scrollbar-thumb {
  background-color: var(--primary);
  border-radius: var(--radius);
}

#typeSummary::-webkit-scrollbar-thumb:hover {
  background-color: var(--primary-hover);
}

/* Header Icons */
.header-icon {
  width: 1rem;
  height: 1rem;
  margin: 0 auto 0.25rem;
  display: block;
  fill: none;
  stroke: currentColor;
  stroke-width: 1.5;
  stroke-linecap: round;
  stroke-linejoin: round;
}

.header-icon.vault-icon {
  fill: currentColor;
  stroke: none;
}

/* Header Text Styling */
.header-text {
  display: block;
  font-size: 0.7rem;
  font-weight: 500;
  color: var(--text-primary);
  text-align: center;
  margin-top: 0.15rem;
  line-height: 1;
}

/* Icon column styling */
.icon-col {
  text-align: center;
  vertical-align: middle;
  white-space: nowrap;
  min-width: 3.5rem;
}

.icon-col .header-icon {
  margin: 0 auto 0.25rem;
}

/* Sticky action columns: keep notes/edit/delete visible when horizontally scrolling.
  Collectable column intentionally left non-sticky so it remains adjacent to N#. */
/* Header cells remain visually consistent with other headers; body cells inherit the row background
  so striping and hover highlights apply naturally even when cells are sticky. */
#inventoryTable th.icon-col:not([data-column="collectable"]) {
  position: sticky;
  right: 0; /* default for the right-most action column (delete) */
  background: var(--bg-tertiary);
  color: var(--text-primary);
  z-index: 7; /* keep headers above body cells */
}

#inventoryTable td.icon-col:not([data-column="collectable"]) {
  position: sticky;
  right: 0;
  /* Keep body cells transparent so they inherit the TR background (striping & hover)
    while remaining on top for clickability */
  background: transparent;
  color: inherit; /* inherit text color from the row */
  z-index: 6;
}

/* Layered right offsets (values chosen to match approximate icon widths). */
#inventoryTable th[data-column="delete"],
#inventoryTable td[data-column="delete"] {
  right: 0;
}

#inventoryTable th[data-column="edit"],
#inventoryTable td[data-column="edit"] {
  right: 3.6rem;
}

#inventoryTable th[data-column="notes"],
#inventoryTable td[data-column="notes"] {
  right: 7.2rem;
}

/* Collectable column should remain in DOM order (right after N#) and not be sticky. */
#inventoryTable th[data-column="collectable"],
#inventoryTable td[data-column="collectable"] {
  position: static;
}

/* Collectable icon specific styles */
.collectable-icon.vault-icon {
  width: 1.1rem;
  height: 1.1rem;
  fill: var(--text-muted);
  stroke: none;
}

.collectable-icon.bar-icon {
  width: 1.1rem;
  height: 1.1rem;
  fill: var(--silver);
  stroke: none;
}

/* Ensure the clickable collectable cell centers its icon */
#inventoryTable td[data-column="collectable"] .collectable-status {
  display: inline-flex;
  align-items: center;
  justify-content: center;
}

/* Icon button base for action cells */
#inventoryTable .icon-btn {
  display: inline-flex;
  align-items: center;
  justify-content: center;
  width: 2.4rem;
  height: 2.4rem;
  padding: 0.25rem;
  background: transparent;
  border: 0;
  border-radius: 6px;
  cursor: pointer;
  transition: background 0.15s ease, transform 0.08s ease;
}

#inventoryTable .icon-btn:focus {
  outline: 2px solid rgba(59,130,246,0.25);
  outline-offset: 2px;
}

#inventoryTable .icon-btn:hover {
  background: rgba(0,0,0,0.04);
  transform: translateY(-1px);
}

#inventoryTable .icon-svg { width: 1.05rem; height: 1.05rem; display: block; fill: currentColor; color: inherit; }
.notes-svg { color: inherit; }
.edit-svg { color: inherit; }
.delete-svg { color: inherit; }

/* Has-notes indicator */
.has-notes .icon-svg { color: var(--info); }

/* Theme fills for collectable icons */
.collectable-icon.vault-icon { color: var(--text-muted); }
.collectable-icon.bar-icon { color: var(--silver); }

/* MOBILE PRIORITY RULES
   Keep Qty, Name, Price, Edit visible on tight screens. Deprioritize Spot, Premium, Storage, Metal. */
@media (max-width: 768px) {
  /* Hide low-priority columns first */
  #inventoryTable th[data-column="spot"],
  #inventoryTable td[data-column="spot"],
  #inventoryTable th[data-column="premium"],
  #inventoryTable td[data-column="premium"],
  #inventoryTable th[data-column="storageLocation"],
  #inventoryTable td[data-column="storageLocation"],
  #inventoryTable th[data-column="metal"],
  #inventoryTable td[data-column="metal"] {
    display: none;
  }

  /* Keep Name, Qty, Price, Edit visible and allocate space */
  #inventoryTable th[data-column="name"],
  #inventoryTable td[data-column="name"] { width: 45%; }
  #inventoryTable th[data-column="qty"],
  #inventoryTable td[data-column="qty"] { width: 8%; }
  #inventoryTable th[data-column="purchasePrice"],
  #inventoryTable td[data-column="purchasePrice"] { width: 18%; }
  #inventoryTable th[data-column="edit"],
  #inventoryTable td[data-column="edit"] { width: 6%; }

  /* Slightly reduce padding to fit more */
  #inventoryTable th, #inventoryTable td { padding: 0.2rem 0.15rem; }
}

@media (max-width: 480px) {
  /* On very small screens, hide even more and keep essentials */
  #inventoryTable th[data-column="purchaseLocation"],
  #inventoryTable td[data-column="purchaseLocation"],
  #inventoryTable th[data-column="numista"],
  #inventoryTable td[data-column="numista"],
  #inventoryTable th[data-column="weight"],
  #inventoryTable td[data-column="weight"] {
    display: none;
  }

  #inventoryTable th[data-column="name"],
  #inventoryTable td[data-column="name"] { width: 60%; }
  #inventoryTable th[data-column="qty"],
  #inventoryTable td[data-column="qty"] { width: 10%; }
  #inventoryTable th[data-column="purchasePrice"],
  #inventoryTable td[data-column="purchasePrice"] { width: 20%; }
}

/* Make sure sticky cells have a solid background so they sit above the scrolled content */
#inventoryTable th.icon-col,
#inventoryTable td.icon-col {
  /* Match the table header/row theme so icons blend in */
  background: transparent;
  border-left: none;
}

th {
  text-align: center;
  vertical-align: middle;
  white-space: nowrap;
}

/* Make header icons/text use muted header color so they don't pop */
#inventoryTable thead th {
  color: var(--text-secondary);
  background: var(--bg-tertiary);
}

#inventoryTable thead th .header-icon,
#inventoryTable thead th .header-text {
  color: var(--text-secondary);
}

/* Icon column header should visually match other headers */
#inventoryTable thead th.icon-col {
  background: var(--bg-tertiary);
  color: var(--text-primary);
  padding: 0.35rem 0.4rem;
}

/* Icon cells in the body: inherit color so they match the row's text color and striping */
 #inventoryTable tbody td.icon-col {
  color: inherit;
  padding: 0.25rem 0.35rem;
}

/* Icon button visual blending */
#inventoryTable .icon-btn {
  background: transparent; /* keep inline with row */
  color: var(--text-secondary);
  box-shadow: none;
}

#inventoryTable .icon-btn:hover {
  background: var(--bg-secondary);
  color: var(--text-primary);
}

#inventoryTable .icon-btn:active { transform: translateY(0); }

/* Slightly smaller icon size in cells to reduce visual weight */
#inventoryTable .icon-svg { width: 0.95rem; height: 0.95rem; }

/* Ensure collectable icon visually matches muted style until active */
.collectable-icon { color: var(--text-secondary); }
.collectable-icon.bar-icon { color: var(--silver); }

/* Active collectable highlight: vault icon shows filled gold with subtle glow */
.collectable-icon.vault-icon {
  color: var(--gold);
  fill: var(--gold);
  stroke: none;
  transform-origin: center;
  transition: transform 0.12s ease, filter 0.12s ease;
  filter: drop-shadow(0 1px 3px rgba(0,0,0,0.35));
}

.collectable-icon.vault-icon:hover {
  transform: scale(1.08);
  filter: drop-shadow(0 4px 8px rgba(255, 190, 60, 0.18));
}

/* When the item is not collectable show a subtle gold-outline bar */
.collectable-icon.bar-icon {
  opacity: 0.95;
  transition: opacity 0.12s ease, transform 0.12s ease;
}

.collectable-icon.bar-icon:hover {
  transform: translateY(-1px);
  opacity: 1;
}

/* Dense table mode: reduce paddings, font-size and icon sizes for a compact view */
#inventoryTable {
  font-size: 0.86rem; /* slightly smaller overall */
}

#inventoryTable th,
#inventoryTable td {
  padding: 0.18rem 0.28rem; /* tighter padding */
}

/* Reduce header height slightly */
#inventoryTable thead th {
  padding-top: 0.32rem;
  padding-bottom: 0.32rem;
}

#inventoryTable .icon-btn { width: 2rem; height: 2rem; }
#inventoryTable .icon-svg { width: 0.9rem; height: 0.9rem; }

/* Tighter row height */
#inventoryTable tbody tr { min-height: 2rem; }

/* Keep visual clarity on very small screens */
@media (max-width: 480px) {
  #inventoryTable { font-size: 0.78rem; }
  #inventoryTable th, #inventoryTable td { padding: 0.14rem 0.12rem; }
  #inventoryTable .icon-btn { width: 1.8rem; height: 1.8rem; }
  #inventoryTable .icon-svg { width: 0.8rem; height: 0.8rem; }
}


.center-align {
  text-align: center !important;
}

.center-align td {
  text-align: center !important;
}

/* Type-specific color helpers */
.type-coin { color: var(--type-coin-bg); }
.type-round { color: var(--type-round-bg); }
.type-bar { color: var(--type-bar-bg); }
.type-note { color: var(--type-note-bg); }
.type-other { color: var(--type-other-bg); }

/* =============================================================================
   CATALOG LINK STYLING
   Enhanced N# column with database/catalog icons representing external database
   ============================================================================= */

.catalog-link {
  display: inline;
  text-decoration: none;
  font-size: 0.8rem;
  font-weight: 700;
  transition: opacity 0.2s ease;
}

/* Light mode - bold blue */
:root .catalog-link {
  color: #1d4ed8;
}

.catalog-link:hover {
  text-decoration: underline;
  opacity: 0.8;
}

/* Dark mode - light blue */
[data-theme="dark"] .catalog-link {
  color: #60a5fa;
}

/* Sepia mode - bold blue */
[data-theme="sepia"] .catalog-link {
  color: #1d4ed8;
}

/* Empty N# column styling */
.numista-empty {
  color: var(--text-muted);
  font-style: italic;
  font-size: 0.7rem;
  text-align: center;
}

/* Responsive catalog link with improved mobile experience */
@media (max-width: 768px) {
  .catalog-link {
    font-size: 0.7rem;
  }
}

@media (max-width: 600px) {
  .catalog-link {
    font-size: 0.65rem;
  }
}

@media (max-width: 480px) {
  .catalog-link {
    font-size: 0.6rem;
  }
  
  .numista-empty {
    font-size: 0.6rem;
  }
}

#typeSummary .summary-chip {
  display: inline-flex;
  align-items: center;
  justify-content: center;
  padding: 0.15rem 0.4rem;
  min-height: 1.25rem;
  border-radius: var(--radius);
  font-size: 0.75rem;
  font-weight: 600;
  text-align: center;
  cursor: pointer;
  transition: var(--transition);
  user-select: none;
  white-space: nowrap;
  box-shadow: var(--shadow-sm);
  margin: 0.05rem;
  line-height: 1.1;
  border: 1px solid rgba(255, 255, 255, 0.2);
  max-width: fit-content;
}

#typeSummary .summary-chip:hover {
  transform: translateY(-1px) scale(1.05);
  box-shadow: var(--shadow);
  filter: brightness(1.1);
}

#typeSummary .summary-chip:active {
  transform: translateY(0) scale(1.02);
}

/* Enhanced chip styling for better visual hierarchy */
#typeSummary .type-chip,
#typeSummary .metal-chip {
  font-weight: 700;
  border-width: 2px;
}

#typeSummary .purchase-chip,
#typeSummary .storage-chip,
#typeSummary .name-chip {
  font-weight: 500;
  font-style: italic;
  border-style: dashed;
}

.type-chip.coin {
  background-color: var(--type-coin-bg);
  color: var(--type-coin-text);
}
.type-chip.round {
  background-color: var(--type-round-bg);
  color: var(--type-round-text);
}
.type-chip.bar {
  background-color: var(--type-bar-bg);
  color: var(--type-bar-text);
}
.type-chip.note {
  background-color: var(--type-note-bg);
  color: var(--type-note-text);
}
.type-chip.other {
  background-color: var(--type-other-bg);
  color: var(--type-other-text);
}

/* =============================================================================
   CONTROL SETTINGS - NEW LAYOUT
   Positioned at bottom right of filters card
   ============================================================================= */

.control-settings {
  display: flex;
  flex-direction: column;
  gap: var(--spacing-sm);
  background: var(--bg-secondary);
  border: 1px solid var(--border);
  border-radius: var(--radius);
  padding: var(--spacing-sm);
  box-shadow: var(--shadow-sm);
  min-width: fit-content;
  align-self: flex-start;
}

.chip-control,
.items-control,
.group-names-control {
  display: flex;
  align-items: center;
  gap: var(--spacing-xs);
  white-space: nowrap;
}

/* Anchor dropdown controls to lower right */
.control-settings {
  display: flex;
  gap: var(--spacing);
  justify-content: flex-end;
  align-items: flex-end;
  flex-wrap: wrap;
}

.chip-label,
.items-label {
  font-size: 0.75rem;
  font-weight: 500;
  color: var(--text-secondary);
  margin: 0;
  min-width: fit-content;
}

.chip-select,
.table-select {
  padding: 0.2rem 0.4rem;
  border: 1px solid var(--border);
  border-radius: var(--radius);
  background: var(--bg-primary);
  color: var(--text-primary);
  font-size: 0.75rem;
  min-width: 50px;
  cursor: pointer;
  transition: var(--transition);
}

.chip-select:focus,
.table-select:focus {
  outline: none;
  border-color: var(--primary);
  box-shadow: 0 0 0 2px rgba(59, 130, 246, 0.1);
}

.chip-select:hover,
.table-select:hover {
  border-color: var(--primary);
}

/* Hide unintended dots tied to tooltips and buttons */
#inventoryTable td.icon-col .action-icon {
  display: none;
}

<<<<<<< HEAD
#inventoryTable td.icon-col .collectable-status svg {
  display: none;
=======
@media (max-width: 480px) {
  .filter-controls {
    gap: var(--spacing-xs);
  }
  
  .control-group {
    flex-direction: column;
    gap: var(--spacing-xs);
    text-align: center;
  }
  
  .control-label {
    font-size: 0.75rem;
  }
  
  .control-select {
    width: 100%;
  }
}

/* Debug modal styling */
#debugModalContent {
  max-height: 60vh;
  overflow-y: auto;
  font-family: monospace;
  white-space: pre-wrap;
>>>>>>> 67643cd9
}<|MERGE_RESOLUTION|>--- conflicted
+++ resolved
@@ -3848,28 +3848,8 @@
   display: none;
 }
 
-<<<<<<< HEAD
 #inventoryTable td.icon-col .collectable-status svg {
   display: none;
-=======
-@media (max-width: 480px) {
-  .filter-controls {
-    gap: var(--spacing-xs);
-  }
-  
-  .control-group {
-    flex-direction: column;
-    gap: var(--spacing-xs);
-    text-align: center;
-  }
-  
-  .control-label {
-    font-size: 0.75rem;
-  }
-  
-  .control-select {
-    width: 100%;
-  }
 }
 
 /* Debug modal styling */
@@ -3878,5 +3858,4 @@
   overflow-y: auto;
   font-family: monospace;
   white-space: pre-wrap;
->>>>>>> 67643cd9
 }