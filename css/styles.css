/* =============================================================================
   CSS CUSTOM PROPERTIES - THEME SYSTEM
   Modern color system with comprehensive dark/light mode support
   ============================================================================= */

:root {
  /* Primary Colors */
  --primary: #2563eb;
  --primary-hover: #1d4ed8;
  --secondary: #64748b;
  --secondary-hover: #475569;
  --success: #059669;
  --success-hover: #047857;
  --info: #0ea5e9;
  --warning: #d97706;
  --warning-hover: #b45309;
  --danger: #dc2626;
  --danger-hover: #b91c1c;

  /* Background Colors */
  --bg-primary: #ffffff;
  --bg-secondary: #f8fafc;
  --bg-tertiary: #f1f5f9;
  --bg-card: #ffffff;

  /* Text Colors */
  --text-primary: #1e293b;
  --text-secondary: #64748b;
  --text-muted: #94a3b8;

  /* Border & Shadow */
  --border: #e2e8f0;
  --border-hover: #cbd5e1;
  --shadow-sm: 0 1px 2px 0 rgb(0 0 0 / 0.05);
  --shadow: 0 4px 6px -1px rgb(0 0 0 / 0.1), 0 2px 4px -2px rgb(0 0 0 / 0.1);
  --shadow-lg:
    0 10px 15px -3px rgb(0 0 0 / 0.1), 0 4px 6px -4px rgb(0 0 0 / 0.1);

  /* Metal-specific Colors - tuned for light mode */
  --silver: #6b7280;
  --gold: #b45309;
  --platinum: #4b5563;
  --palladium: #7c3aed;

  /* Component Spacing */
  --radius: 8px;
  --radius-lg: 12px;
  --spacing-sm: 0.4rem;
  --spacing: 0.75rem;
  --spacing-lg: 1.25rem;
  --spacing-xl: 1.5rem;

  /* Transitions */
  --transition: all 0.2s cubic-bezier(0.4, 0, 0.2, 1);
}

[data-theme="dark"] {
  /* Primary Colors - Dark Mode */
  --primary: #3b82f6;
  --primary-hover: #2563eb;
  --secondary: #6b7280;
  --secondary-hover: #9ca3af;
  --success: #10b981;
  --success-hover: #059669;
  --info: #38bdf8;
  --warning: #f59e0b;
  --warning-hover: #d97706;
  --danger: #ef4444;
  --danger-hover: #dc2626;

  /* Metal-specific Colors - dark mode */
  --silver: #d1d5db;
  --gold: #fbbf24;
  --platinum: #f3f4f6;
  --palladium: #d8b4fe;

  /* Background Colors - Dark Mode */
  --bg-primary: #0f172a;
  --bg-secondary: #1e293b;
  --bg-tertiary: #334155;
  --bg-card: #1e293b;

  /* Text Colors - Dark Mode */
  --text-primary: #f8fafc;
  --text-secondary: #cbd5e1;
  --text-muted: #94a3b8;

  /* Border & Shadow - Dark Mode */
  --border: #334155;
  --border-hover: #475569;
  --shadow-sm: 0 1px 2px 0 rgb(0 0 0 / 0.3);
  --shadow: 0 4px 6px -1px rgb(0 0 0 / 0.3), 0 2px 4px -2px rgb(0 0 0 / 0.3);
  --shadow-lg:
    0 10px 15px -3px rgb(0 0 0 / 0.3), 0 4px 6px -4px rgb(0 0 0 / 0.3);
}

/* =============================================================================
   BASE STYLES & RESET
   ============================================================================= */

*,
*::before,
*::after {
  box-sizing: border-box;
  margin: 0;
  padding: 0;
}

html {
  font-family:
    "Inter",
    -apple-system,
    BlinkMacSystemFont,
    "Segoe UI",
    Roboto,
    sans-serif;
  background: var(--bg-primary);
  color: var(--text-primary);
  -webkit-font-smoothing: antialiased;
  -moz-osx-font-smoothing: grayscale;
  line-height: 1.6;
}

body {
<<<<<<< HEAD
  width: 1024px;
  margin: var(--spacing-lg) auto;
=======
  max-width: none;
  min-width: 1800px;
  margin: var(--spacing-lg) 10%;
>>>>>>> 1f636f4b
  padding: var(--spacing);
  transition: var(--transition);
}

/* =============================================================================
   TYPOGRAPHY
   ============================================================================= */

h1 {
  font-size: 1.875rem;
  font-weight: 700;
  color: var(--primary);
  margin-bottom: var(--spacing);
  letter-spacing: -0.025em;
}

h2 {
  font-size: 1.25rem;
  font-weight: 600;
  color: var(--text-primary);
  margin-bottom: var(--spacing-sm);
}

label {
  display: block;
  font-weight: 500;
  margin-bottom: 0.25rem;
  color: var(--text-primary);
  font-size: 0.875rem;
}

/* =============================================================================
   LAYOUT COMPONENTS
   ============================================================================= */

.app-header {
  display: flex;
  align-items: center;
  margin-bottom: var(--spacing-xl);
  width: 100%;
  padding: var(--spacing);
  background: var(--bg-card);
  border-radius: var(--radius-lg);
  border: 1px solid var(--border);
  box-shadow: var(--shadow-sm);
}

.app-title {
  display: flex;
  flex-direction: column;
}

.app-title h1 {
  font-family: "Segoe UI", Tahoma, Geneva, Verdana, sans-serif;
  font-weight: 700;
  font-size: 2rem;
  margin: 0;
  background: linear-gradient(135deg, var(--primary), var(--primary-hover));
  -webkit-background-clip: text;
  -webkit-text-fill-color: transparent;
  background-clip: text;
}

.app-subtitle {
  font-size: 0.9rem;
  color: var(--text-secondary);
  margin-top: 0.25rem;
}

.container {
  display: grid;
  gap: var(--spacing-xl);
}

section {
  background: var(--bg-card);
  padding: var(--spacing-xl);
  border-radius: var(--radius-lg);
  border: 1px solid var(--border);
  box-shadow: var(--shadow);
  transition: var(--transition);
}

.app-footer {
  margin-top: var(--spacing-xl);
  text-align: center;
  font-size: 0.9rem;
  color: var(--text-secondary);
}

.app-footer a {
  color: var(--primary);
}

.storage-line {
  margin-top: var(--spacing-sm);
  font-size: 0.8rem;
  color: var(--text-secondary);
}

.storage-line a {
  margin-left: var(--spacing-sm);
}

section:hover {
  box-shadow: var(--shadow-lg);
}

.grid {
  display: grid;
  gap: var(--spacing);
}

.grid-2 {
  grid-template-columns: repeat(auto-fit, minmax(200px, 1fr));
}

/* =============================================================================
   FORM ELEMENTS
   ============================================================================= */

form {
  display: grid;
  gap: var(--spacing);
}

input,
select,
button {
  font-family: inherit;
  font-size: 1rem;
  transition: var(--transition);
}

input,
select {
  width: 100%;
  padding: 0.75rem;
  border: 2px solid var(--border);
  border-radius: var(--radius);
  background: var(--bg-primary);
  color: var(--text-primary);
}

input:focus,
select:focus {
  outline: none;
  border-color: var(--primary);
  box-shadow: 0 0 0 3px rgb(59 130 246 / 0.1);
}

.currency-input {
  position: relative;
}

.currency-input input {
  padding-left: 2rem;
}

.currency-input::before {
  content: "$";
  position: absolute;
  left: 0.75rem;
  top: 50%;
  transform: translateY(-50%);
  color: var(--text-muted);
  font-weight: 500;
  pointer-events: none;
  z-index: 1;
}

/* =============================================================================
   BUTTONS - Enhanced for file:// protocol compatibility
   ============================================================================= */

/* File protocol compatibility fixes */
.btn {
  /* Force clickability for file:// protocol */
  pointer-events: auto !important;
  user-select: none;
  -webkit-user-select: none;
  -moz-user-select: none;
  -ms-user-select: none;
}

/* Ensure header buttons are always clickable */
.app-header .btn {
  position: relative;
  z-index: 100;
  pointer-events: auto !important;
}

/* Force cursor pointer for all buttons */
button,
.btn,
input[type="button"],
input[type="submit"] {
  cursor: pointer !important;
}

/* Main button styles */

.btn {
  display: inline-flex;
  align-items: center;
  justify-content: center;
  gap: 0.5rem;
  padding: 0.75rem 1.5rem;
  border: none;
  border-radius: var(--radius);
  font-size: 0.875rem;
  font-weight: 500;
  text-decoration: none;
  cursor: pointer;
  transition: var(--transition);
  position: relative;
  overflow: hidden;
  min-height: 2.75rem;
  background: var(--primary);
  color: white;
}

.btn:hover {
  background: var(--primary-hover);
  transform: translateY(-1px);
  box-shadow: var(--shadow);
}

.btn:active {
  transform: translateY(0);
}

.btn::before {
  content: "";
  position: absolute;
  top: 0;
  left: -100%;
  width: 100%;
  height: 100%;
  background: linear-gradient(
    90deg,
    transparent,
    rgba(255, 255, 255, 0.2),
    transparent
  );
  transition: left 0.5s;
}

.btn:hover::before {
  left: 100%;
}

.btn.danger {
  background: var(--danger);
}

.btn.danger:hover {
  background: var(--danger-hover);
}

.btn.success {
  background: var(--success);
}

.btn.success:hover {
  background: var(--success-hover);
}

.btn.secondary {
  background: var(--secondary);
}

.btn.secondary:hover {
  background: var(--secondary-hover);
}

.btn.warning {
  background: var(--warning);
  color: var(--text-primary);
}

.btn.warning:hover {
  background: var(--warning-hover);
}

.btn.premium {
  background: var(--warning);
  color: var(--text-primary);
}

.btn.premium:hover {
  background: #b45309;
}

/* =============================================================================
   SPOT PRICE CARDS
   ============================================================================= */
.spot-input .grid.grid-2 {
  margin-top: var(--spacing-sm);
}

.spot-input {
  background: var(--bg-secondary);
  border-radius: var(--radius-lg);
  padding: var(--spacing-lg);
  border: 1px solid var(--border);
}

.spot-card {
  background: var(--bg-primary);
  border-radius: var(--radius);
  padding: var(--spacing);
  text-align: center;
  margin-bottom: var(--spacing);
  border: 1px solid var(--border);
  box-shadow: var(--shadow-sm);
  cursor: pointer;
}

.spot-card-label {
  font-size: 0.75rem;
  color: var(--text-muted);
  margin-bottom: 0.25rem;
  text-transform: uppercase;
  letter-spacing: 0.05em;
  font-weight: 500;
}

.spot-card-value {
  font-size: 1.5rem;
  font-weight: 700;
  color: var(--primary);
}

.spot-card-timestamp {
  font-size: 0.7rem;
  color: var(--text-muted);
  margin-top: 0.25rem;
  font-weight: 400;
  line-height: 1.2;
}

/* Spot Price Action Buttons */
.spot-actions {
  display: none;
  gap: var(--spacing-sm);
  margin-bottom: var(--spacing);
  justify-content: center;
}

.spot-action-btn {
  flex: 1;
  padding: var(--spacing-sm) var(--spacing);
  font-size: 0.75rem;
  font-weight: 500;
  min-height: 2rem;
  border-radius: var(--radius);
  transition: var(--transition);
}

.spot-action-btn:disabled {
  opacity: 0.5;
  cursor: not-allowed;
  background: var(--text-muted);
}

.spot-action-btn:not(:disabled):hover {
  transform: translateY(-1px);
  box-shadow: var(--shadow);
}

/* Manual input section (hidden by default) */
.manual-input {
  background: var(--bg-primary);
  border-radius: var(--radius);
  padding: var(--spacing);
  border: 1px solid var(--border);
  margin-top: var(--spacing-sm);
  animation: slideDown 0.2s ease-out;
}

@keyframes slideDown {
  from {
    opacity: 0;
    transform: translateY(-10px);
  }
  to {
    opacity: 1;
    transform: translateY(0);
  }
}

.manual-input label {
  font-size: 0.875rem;
  font-weight: 500;
  margin-bottom: var(--spacing-sm);
}

/* Settings Modal - API Provider Blocks */
.settings-section {
  margin-top: 1rem;
  background: var(--bg-secondary);
  border: 1px solid var(--border);
  border-radius: var(--radius);
  padding: 1rem;
}

.api-providers {
  display: flex;
  flex-direction: column;
  gap: 1rem;
}

.api-provider {
  padding: 0.75rem;
  background: var(--bg-primary);
  border: 1px solid var(--border);
  border-radius: var(--radius);
}

.api-provider input[type="password"] {
  width: 100%;
}

.api-key-note {
  font-size: 0.75rem;
  color: var(--text-muted);
  margin-top: 0.25rem;
}

.provider-header {
  display: flex;
  flex-direction: column;
  align-items: flex-start;
  margin-bottom: 0.25rem;
  font-weight: 600;
  gap: 0.25rem;
}

.provider-url {
  font-weight: normal;
  font-size: 0.875rem;
  color: var(--text-muted);
}

.api-info-link {
  display: inline-block;
  margin-bottom: 0.5rem;
  font-size: 0.875rem;
  color: var(--primary);
  text-decoration: underline;
  cursor: pointer;
}


.provider-footer {
  display: flex;
  flex-direction: column;
  align-items: center;
  justify-content: center;
  margin-top: 0.5rem;
  gap: 1rem;
}

.provider-info {
  display: flex;
  flex-direction: column;
  gap: 0.25rem;
  align-items: center;
  text-align: center;
}

.provider-history {
  font-size: 0.75rem;
  margin-top: 0.25rem;
  text-align: center;
}

.provider-history table {
  margin: 0 auto;
  border-collapse: collapse;
}

.provider-history th,
.provider-history td {
  padding: 0 0.5rem;
  text-align: center;
}

.provider-history th.provider-label {
  font-weight: 600;
  text-align: right;
}

.provider-actions {
  display: flex;
  align-items: center;
  flex-wrap: wrap;
  gap: var(--spacing-sm);
  justify-content: center;
}

.provider-actions-right {
  display: flex;
  gap: var(--spacing-sm);
  justify-content: center;
}

.provider-checkbox-row label {
  font-size: 0.75rem;
  display: flex;
  flex-direction: column;
  align-items: center;
}

.provider-checkbox-row .provider-metal-name {
  margin-top: 0.25rem;
}

.api-usage {
  margin: var(--spacing) auto 0;
}

.api-usage .usage-bar {
  display: flex;
  width: 100%;
  height: 8px;
  border-radius: var(--radius);
  overflow: hidden;
  background: var(--secondary);
}

.api-usage .usage-bar .used {
  background: var(--danger);
}

.api-usage .usage-bar .remaining {
  background: var(--success);
}

.api-usage .usage-text {
  font-size: 0.75rem;
  text-align: center;
  margin-top: 0.25rem;
}

.provider-default-btn {
  min-width: 80px;
}

.provider-default-btn.default {
  background: var(--success);
}

.provider-default-btn.default:hover {
  background: var(--success-hover);
}

.provider-default-btn.backup {
  background: var(--warning);
  color: var(--text-primary);
}

.provider-default-btn.backup:hover {
  background: var(--warning-hover);
}

.provider-default-btn.inactive {
  background: var(--secondary);
}

.provider-default-btn.inactive:hover {
  background: var(--secondary-hover);
}

.cache-duration-row {
  display: flex;
  align-items: center;
  gap: 0.5rem;
  margin-top: 1rem;
}

.api-key-row {
  display: flex;
  align-items: center;
  gap: 0.5rem;
  margin-top: 0.5rem;
}

.api-field-row {
  display: flex;
  align-items: center;
  gap: 0.5rem;
  margin-top: 0.5rem;
}

.provider-status {
  display: flex;
  align-items: center;
  gap: 0.25rem;
  font-size: 0.875rem;
}

.provider-status .status-dot {
  width: 0.5rem;
  height: 0.5rem;
  border-radius: 50%;
  background: var(--warning);
}

.provider-status .status-text {
  color: var(--warning);
}

.provider-status.status-connected .status-dot {
  background: var(--success);
}

.provider-status.status-connected .status-text {
  color: var(--success);
}

.provider-status.status-error .status-dot {
  background: var(--danger);
}

.provider-status.status-error .status-text {
  color: var(--danger);
}

.settings-actions {
  margin-top: 1rem;
  display: flex;
  gap: 1rem;
  justify-content: center;
  flex-wrap: nowrap;
}

.api-status-summary {
  margin-top: 0.5rem;
  display: flex;
  flex-wrap: wrap;
  gap: 1rem;
  justify-content: center;
  font-size: 0.875rem;
}

.api-status-summary .status-item.connected {
  color: var(--success);
}

.api-status-summary .status-item.disconnected {
  color: var(--text-secondary);
}

.api-status-summary .status-item.error {
  color: var(--danger);
}

.settings-subtext {
  margin: 0.5rem 0;
  color: var(--text-secondary);
  font-size: 0.9rem;
}

.theme-buttons {
  display: flex;
  gap: 1rem;
  align-items: center;
}

.theme-btn.dark {
  background: #000;
  color: #fff;
}

.theme-btn.light {
  background: #fff;
  color: #000;
  border: 1px solid var(--border);
}

.theme-btn.system {
  background: #888;
  color: var(--text-primary);
}

.theme-display {
  padding: 0.5rem 1rem;
  border: 1px solid var(--border);
  min-width: 120px;
  text-align: center;
}

/* Info modal sizing */
#apiInfoModal .modal-content {
  max-width: 500px;
}

#apiInfoModal h3 {
  margin-bottom: 1rem;
}

#apiInfoModal .modal-footer {
  display: flex;
  justify-content: flex-end;
  margin-top: 1.5rem;
}

/* API history modal sizing */
#apiHistoryModal .modal-content {
  width: 60vw;
  height: 60vh;
  max-width: none;
  max-height: none;
  display: flex;
  flex-direction: column;
}

#apiHistoryModal .modal-header {
  background: linear-gradient(135deg, var(--primary), var(--primary-hover));
  color: white;
  padding: var(--spacing-xl);
  position: relative;
  border-radius: var(--radius-lg) var(--radius-lg) 0 0;
  box-shadow: var(--shadow);
}

#apiHistoryModal .modal-header h2 {
  margin: 0;
  color: white;
  text-align: center;
}

#apiHistoryModal .modal-body {
  padding: var(--spacing-xl);
  overflow: auto;
  flex: 1;
}

.api-history-body {
  flex: 1;
  display: flex;
  flex-direction: column;
  gap: 1rem;
}

.api-history-table {
  display: flex;
  flex-direction: column;
}

.api-history-filter {
  display: flex;
  gap: 0.5rem;
  margin-bottom: 0.5rem;
}

.api-history-filter input {
  flex: 1;
}

.api-history-table-wrapper {
  max-height: 20rem;
  overflow-y: auto;
}

#apiHistoryTable {
  width: 100%;
  min-width: 100%;
}

#apiHistoryTable th {
  cursor: pointer;
}

.api-history-charts {
  display: grid;
  grid-template-columns: repeat(2, 1fr);
  gap: 1rem;
  margin-top: 1rem;
}

.api-history-charts .chart-panel {
  display: flex;
  flex-direction: column;
}

.api-history-charts canvas {
  flex: 1;
  height: 200px;
}

.api-info-body {
  margin-bottom: 1rem;
  font-size: 0.875rem;
  background: var(--bg-tertiary);
  padding: 0.75rem;
  border: 1px solid var(--border);
  border-radius: var(--radius);
}

.api-info-body .info-provider-name {
  font-weight: 600;
  margin-bottom: 0.25rem;
}

.api-info-body ul {
  margin: 0.5rem 0 0 1.25rem;
}

.api-info-body li + li {
  margin-top: 0.25rem;
}

.api-info-body .info-docs-btn {
  margin-top: 0.75rem;
}

/* Settings-style modal layout */
#appearanceModal .modal-content,
#apiModal .modal-content,
#filesModal .modal-content {
  max-width: 750px;
  max-height: 90vh;
  display: flex;
  flex-direction: column;
  padding: 0;
  overflow: hidden;
}

#appearanceModal .modal-header,
#apiModal .modal-header,
#filesModal .modal-header {
  background: linear-gradient(135deg, var(--primary), var(--primary-hover));
  color: white;
  padding: var(--spacing-xl);
  position: relative;
  border-radius: var(--radius-lg) var(--radius-lg) 0 0;
  box-shadow: var(--shadow);
}

#appearanceModal .modal-header h2,
#apiModal .modal-header h2,
#filesModal .modal-header h2 {
  margin: 0;
  color: white;
  text-align: center;
}

#appearanceModal .modal-body,
#apiModal .modal-body,
#filesModal .modal-body {
  padding: var(--spacing-xl);
  overflow-y: auto;
  flex: 1;
  scrollbar-width: thin;
  scrollbar-color: var(--primary) var(--bg-secondary);
}

#appearanceModal .modal-body::-webkit-scrollbar,
#apiModal .modal-body::-webkit-scrollbar,
#filesModal .modal-body::-webkit-scrollbar {
  width: 8px;
}

#appearanceModal .modal-body::-webkit-scrollbar-track,
#apiModal .modal-body::-webkit-scrollbar-track,
#filesModal .modal-body::-webkit-scrollbar-track {
  background: var(--bg-secondary);
  border-radius: var(--radius);
}

#appearanceModal .modal-body::-webkit-scrollbar-thumb,
#apiModal .modal-body::-webkit-scrollbar-thumb,
#filesModal .modal-body::-webkit-scrollbar-thumb {
  background-color: var(--primary);
  border-radius: var(--radius);
}

#appearanceModal .modal-body::-webkit-scrollbar-thumb:hover,
#apiModal .modal-body::-webkit-scrollbar-thumb:hover,
#filesModal .modal-body::-webkit-scrollbar-thumb:hover {
  background-color: var(--primary-hover);
}

/* Cloud Sync modal layout */
#cloudSyncModal .modal-content {
  max-width: 400px;
  max-height: 90vh;
  display: flex;
  flex-direction: column;
  padding: 0;
  overflow: hidden;
}

#cloudSyncModal .modal-header {
  background: linear-gradient(135deg, var(--primary), var(--primary-hover));
  color: white;
  padding: var(--spacing-xl);
  position: relative;
  border-radius: var(--radius-lg) var(--radius-lg) 0 0;
  box-shadow: var(--shadow);
}

#cloudSyncModal .modal-header h2 {
  margin: 0;
  color: white;
  text-align: center;
}

#cloudSyncModal .modal-body {
  padding: var(--spacing-xl);
  text-align: center;
}

/* API Providers modal layout */
#apiProvidersModal .modal-content {
  width: 90vw;
  max-width: 800px;
  max-height: 80vh;
  display: flex;
  flex-direction: column;
  padding: 0;
  overflow: hidden;
}

#apiProvidersModal .modal-header {
  background: linear-gradient(135deg, var(--primary), var(--primary-hover));
  color: white;
  padding: var(--spacing-xl);
  position: sticky;
  top: 0;
  z-index: 1;
  border-radius: var(--radius-lg) var(--radius-lg) 0 0;
}

#apiProvidersModal .modal-header h2 {
  margin: 0;
  color: white;
  text-align: center;
}

#apiProvidersModal .modal-body {
  padding: var(--spacing-xl);
  overflow-y: auto;
  flex: 1;
}

/* Standardized modal layout for change log and details views */
/* shared modal content structure */
#changeLogModal .modal-content,
#detailsModal .modal-content {
  display: flex;
  flex-direction: column;
  padding: 0;
  overflow: hidden;
  width: 90%;
}

#changeLogModal .modal-content {
  max-width: 1200px;
  max-height: 80vh;
}

#changeLogModal .modal-header,
#detailsModal .modal-header {
  background: linear-gradient(135deg, var(--primary), var(--primary-hover));
  color: white;
  padding: var(--spacing-xl);
  position: relative;
  border-radius: var(--radius-lg) var(--radius-lg) 0 0;
  box-shadow: var(--shadow);
}

#changeLogModal .modal-header h2,
#detailsModal .modal-header h2 {
  margin: 0;
  color: white;
  text-align: center;
}

#changeLogModal .modal-body {
  padding: var(--spacing-xl);
  overflow: auto;
  flex: 1;
}

#detailsModal .modal-body {
  padding: var(--spacing-xl);
  flex: 1;
  overflow: hidden;
  display: flex;
  flex-direction: column;
}

#changeLogTable {
  width: 100%;
  table-layout: fixed;
  border-collapse: collapse;
}

#changeLogTable th,
#changeLogTable td {
  padding: var(--spacing-sm);
  text-align: left;
}

#changeLogTable td {
  overflow: hidden;
  text-overflow: ellipsis;
  white-space: nowrap;
}

#changeLogTable th:last-child,
#changeLogTable td:last-child {
  width: 8rem;
}

#changeLogTable td.action-cell {
  white-space: nowrap;
}

#detailsModal {
  font-size: clamp(0.8rem, 1vw + 0.5rem, 1rem);
}

/* =============================================================================
   TOTALS CARDS
   ============================================================================= */

.totals {
  display: grid;
  gap: var(--spacing-lg);
  grid-template-columns: repeat(auto-fit, minmax(280px, 1fr));
}

.total-card {
  background: var(--bg-secondary);
  border-radius: var(--radius-lg);
  padding: var(--spacing-lg);
  border: 1px solid var(--border);
  box-shadow: var(--shadow);
  transition: var(--transition);
}

.total-card:hover {
  box-shadow: var(--shadow-lg);
}

.total-title {
  font-size: 1.0625rem;
  font-weight: 700;
  margin-bottom: var(--spacing);
  color: var(--primary);
  text-align: center;
  padding-bottom: var(--spacing-sm);
  border-bottom: 2px solid var(--border);
}

.total-group {
  background: var(--bg-primary);
  border-radius: var(--radius);
  padding: var(--spacing);
  margin: var(--spacing-sm) 0;
  border: 1px solid var(--border);
}

.total-item {
  display: flex;
  justify-content: space-between;
  align-items: center;
  padding: 0.375rem 0;
  border-bottom: 1px dashed var(--border);
}

.total-item:last-child {
  border-bottom: none;
}

.total-label {
  font-weight: 500;
  color: var(--text-secondary);
  font-size: 0.8125rem;
}

.total-value {
  font-weight: 600;
  color: var(--text-primary);
  font-size: 0.9375rem;
}


.total-title {
  font-size: 1.0625rem;
  font-weight: 700;
  margin-bottom: var(--spacing);
  color: var(--text-primary);
  text-align: center;
  padding-bottom: var(--spacing-sm);
  border-bottom: 4px solid var(--border); /* fallback, will be overridden below */
  transition: border-color 0.2s, color 0.2s;
  cursor: pointer;
  user-select: none;
}

.total-title:hover {
  color: var(--primary);
}

/* Metal-specific underline accent */
.silver .total-title {
  border-bottom: 4px solid var(--silver);
}
.gold .total-title {
  border-bottom: 4px solid var(--gold);
}
.platinum .total-title {
  border-bottom: 4px solid var(--platinum);
}
.palladium .total-title {
  border-bottom: 4px solid var(--palladium);
}
/* Metal-specific colors */
.silver .total-title {
}
.gold .total-title {
}
.platinum .total-title {
}
.palladium .total-title {
}

/* =============================================================================
   TABLES - Main inventory table with interactive features
   
   Features implemented:
   - Fixed table layout for precise column control
   - Sortable headers with visual indicators
   - Clickable item names for editing
   - Collectable status checkboxes
   - Delete buttons with hover effects
   - Column resizing with drag handles
   - Responsive design with mobile optimizations
   - Hover effects and zebra striping for readability
   ============================================================================= */

table {
  width: 100%;
  border-collapse: collapse;
  background: var(--bg-primary);
  border-radius: var(--radius);
  overflow: hidden;
  box-shadow: var(--shadow);
  table-layout: auto; /* Allow columns to size based on content */
}

#inventoryTable tbody {
  min-height: calc(10 * 2.2rem);
}

th {
  background: var(--bg-tertiary);
  color: var(--text-primary);
  font-weight: 600;
  padding: 0.375rem 0.25rem; /* Reduced padding for narrower rows */
  text-align: left;
  cursor: pointer;
  position: relative;
  border-bottom: 2px solid var(--border);
  border-right: 1px solid var(--border);
  transition: var(--transition);
  font-size: 0.95rem; /* Increased font size for readability */
  line-height: 1.2;
  overflow: hidden;
  text-overflow: ellipsis;
  white-space: normal;
}

th:hover {
  background: var(--border);
}

td {
  padding: 0.25rem; /* Much smaller padding for narrower rows */
  border-bottom: 1px solid var(--border);
  border-right: 1px solid var(--border);
  color: var(--text-primary);
  font-size: 0.875rem; /* Increased font size */
  line-height: 1.3;
  overflow: hidden;
  text-overflow: ellipsis;
  white-space: nowrap;
  vertical-align: middle;
}

tr:nth-child(even) {
  background: var(--bg-secondary);
}

tr:hover {
  background: var(--bg-tertiary);
  box-shadow: 0 1px 3px rgba(0, 0, 0, 0.1);
}

.sort-indicator {
  margin-left: 0.25rem;
  font-weight: bold;
  color: var(--primary);
  font-size: 0.7rem;
}

/* Utility column width classes */
.shrink {
  width: 1%;
  white-space: nowrap;
  min-width: 0;
}

.expand {
  width: auto;
  white-space: normal;
  overflow: visible;
  text-overflow: clip;
}

/* Clickable name cell styling */
.clickable-name {
  cursor: pointer;
  color: var(--primary);
  text-decoration: underline;
  text-decoration-color: transparent;
  transition: var(--transition);
  position: relative;
  font-weight: 500;
}

.clickable-name:hover {
  color: var(--primary-hover);
  text-decoration-color: var(--primary-hover);
  background-color: var(--bg-secondary);
}

.clickable-name:focus {
  outline: 2px solid var(--primary);
  outline-offset: 2px;
  color: var(--primary-hover);
  text-decoration-color: var(--primary-hover);
  background-color: var(--bg-secondary);
}

.clickable-name::after {
  content: "✎";
  position: absolute;
  right: 2px;
  top: 50%;
  transform: translateY(-50%);
  font-size: 0.7rem;
  color: var(--text-muted);
  opacity: 0;
  transition: opacity 0.2s;
}

.clickable-name:hover::after,
.clickable-name:focus::after {
  opacity: 0.7;
}
/* Make buttons in table cells smaller */
td .btn {
  padding: 0.25rem 0.5rem;
  font-size: 0.7rem;
  min-height: 1.8rem;
  line-height: 1;
  margin: 1px;
}

td .action-btn {
  width: 4.5rem;
  margin: 1px auto;
  display: flex;
  justify-content: center;
}

td .filter-text {
  cursor: pointer;
  font-weight: 600;
}

td .filter-text:hover,
td .filter-text:focus {
  text-decoration: underline;
}

/* Make toggle switches smaller */
td .switch {
  width: 32px;
  height: 18px;
}

td .slider {
  border-radius: 18px;
}

td .slider:before {
  height: 14px;
  width: 14px;
  left: 2px;
  bottom: 2px;
}

td input:checked + .slider:before {
  transform: translateX(14px);
}

/* Resize handle styling */
.resize-handle {
  position: absolute;
  right: 0;
  top: 0;
  width: 6px;
  height: 100%;
  background: transparent;
  cursor: col-resize;
  z-index: 10;
  transition: background-color 0.2s;
}
.resize-handle:hover {
  background: var(--primary) !important;
  opacity: 0.7;
}

.resize-handle:active {
  background: var(--primary) !important;
  opacity: 1;
}

/* =============================================================================
   MODALS - Edit modal and analytics modal with charts
   
   Two modal types:
   1. Edit Modal: Item editing form with validation and collectable toggle
   2. Details Modal: Analytics with pie charts and data breakdowns
   
   Features:
   - Backdrop blur and overlay effects
   - Smooth slide-in animation
   - Responsive sizing for all screen sizes
   - Keyboard navigation support
   - Auto-scrolling for content overflow
   ============================================================================= */

.modal {
  position: fixed;
  top: 0;
  left: 0;
  width: 100%;
  height: 100%;
  background: rgba(0, 0, 0, 0.6);
  backdrop-filter: blur(4px);
  display: flex;
  justify-content: center;
  align-items: center;
  z-index: 9999;
  padding: var(--spacing);
}

.modal-content {
  background: var(--bg-card);
  border: 1px solid var(--border);
  border-radius: var(--radius-lg);
  padding: var(--spacing-xl);
  max-width: 1200px;
  width: 100%;
  max-height: 90vh;
  overflow-y: auto;
  box-shadow: var(--shadow-lg);
  animation: modalSlideIn 0.3s cubic-bezier(0.4, 0, 0.2, 1);
}

/* =============================================================================
   ABOUT MODAL STYLING - Enhanced splash page design
   ============================================================================= */

.about-modal-content {
  width: 75vw;
  max-width: 1200px;
  padding: 0;
  overflow: hidden;
  max-height: 90vh;
  display: flex;
  flex-direction: column;
}

.about-modal-header {
  background: linear-gradient(135deg, var(--primary), var(--primary-hover));
  color: white;
  padding: var(--spacing-xl);
  position: relative;
  border-radius: var(--radius-lg) var(--radius-lg) 0 0;
  box-shadow: var(--shadow);
}

.about-modal-header h1 {
  margin: 0;
  color: white;
  text-align: center;
}

.about-title {
  font-size: 1.875rem;
  font-weight: 700;
  margin: 0;
  text-align: center;
  color: var(--text-primary);
}

.about-title #aboutAppName {
  color: var(--primary);
}

.about-title #aboutVersion {
  color: var(--text-secondary);
}

.modal-close {
  position: absolute;
  top: var(--spacing);
  right: var(--spacing);
  background: none;
  border: none;
  font-size: 1.5rem;
  color: rgba(255, 255, 255, 0.8);
  cursor: pointer;
  padding: var(--spacing-sm);
  border-radius: var(--radius);
  transition: var(--transition);
  width: 40px;
  height: 40px;
  display: flex;
  align-items: center;
  justify-content: center;
}

.modal-close:hover {
  color: white;
  background: rgba(255, 255, 255, 0.1);
}

.about-modal-body {
  padding: var(--spacing-xl);
  overflow-y: auto;
  flex: 1;
  scrollbar-width: thin;
  scrollbar-color: var(--primary) var(--bg-secondary);
}


.about-modal-body::-webkit-scrollbar {
  width: 8px;
}

.about-modal-body::-webkit-scrollbar-track {
  background: var(--bg-secondary);
  border-radius: var(--radius);
}

.about-modal-body::-webkit-scrollbar-thumb {
  background-color: var(--primary);
  border-radius: var(--radius);
}

.about-modal-body::-webkit-scrollbar-thumb:hover {
  background-color: var(--primary-hover);
}

.about-description {
  font-size: 1.125rem;
  line-height: 1.7;
  color: var(--text-secondary);
  margin: var(--spacing-xl) 0;
  text-align: center;
  padding: var(--spacing-lg);
  background: var(--bg-secondary);
  border-radius: var(--radius);
  border: 1px solid var(--border);
}

.about-features {
  margin-bottom: var(--spacing-xl);
}

.features-title {
  font-size: 1.25rem;
  font-weight: 600;
  color: var(--primary);
  margin-bottom: var(--spacing);
  text-align: center;
}

.features-grid {
  display: grid;
  grid-template-columns: repeat(4, 1fr);
  gap: var(--spacing-sm);
  margin-bottom: var(--spacing);
}

@media (max-width: 768px) {
  .features-grid {
    grid-template-columns: repeat(2, 1fr);
  }
}

.feature-item {
  background: var(--bg-secondary);
  padding: var(--spacing);
  border-radius: var(--radius);
  border: 1px solid var(--border);
  font-weight: 500;
  color: var(--text-primary);
  text-align: center;
  transition: var(--transition);
}

.feature-item:hover {
  background: var(--bg-tertiary);
  border-color: var(--primary);
  transform: translateY(-2px);
  box-shadow: var(--shadow);
}

.about-alert {
  background: linear-gradient(135deg, #fef2f2, #fff8f8);
  border: 1px solid #fecaca;
  border-left: 4px solid var(--danger);
  border-radius: var(--radius);
  padding: var(--spacing-lg);
  margin: var(--spacing-xl) 0;
  position: relative;
  overflow: hidden;
}

[data-theme="dark"] .about-alert {
  background: linear-gradient(135deg, #2d1b1b, #1f1717);
  border-color: #991b1b;
}

.alert-header {
  display: flex;
  align-items: center;
  margin-bottom: var(--spacing);
  font-weight: 600;
  color: var(--danger);
}

.alert-icon {
  font-size: 1.2rem;
  margin-right: var(--spacing-sm);
}

.about-alert .alert-content {
  column-count: 2;
  column-gap: var(--spacing-lg);
}

.about-alert .alert-content p {
  margin: 0 0 var(--spacing);
  line-height: 1.6;
  color: var(--text-primary);
  break-inside: avoid;
}

.alert-actions {
  margin-top: var(--spacing-lg);
  text-align: center;
}

.about-info-grid {
  display: grid;
  grid-template-columns: 1fr 1fr;
  gap: var(--spacing-lg);
  margin-bottom: var(--spacing-xl);
}

@media (max-width: 768px) {
  .about-info-grid {
    grid-template-columns: 1fr;
  }
}

.about-info-grid .about-section {
  margin-bottom: 0;
}

.about-section {
  margin-bottom: var(--spacing-xl);
  background: var(--bg-secondary);
  border-radius: var(--radius);
  padding: var(--spacing-lg);
  border: 1px solid var(--border);
}

.about-section .section-title {
  font-size: 1.125rem;
  font-weight: 600;
  color: var(--primary);
  margin-bottom: var(--spacing);
  padding-bottom: var(--spacing-sm);
  border-bottom: 2px solid var(--border);
}

.changelog-list {
  list-style: none;
  padding: 0;
  margin: 0;
}

.changelog-list li {
  padding: var(--spacing-sm) 0;
  border-bottom: 1px dashed var(--border);
  color: var(--text-secondary);
  line-height: 1.5;
}

.changelog-list li:last-child {
  border-bottom: none;
}

.changelog-list li::before {
  content: "•";
  color: var(--primary);
  font-weight: bold;
  font-size: 1.2em;
  margin-right: var(--spacing-sm);
}

.roadmap-content {
  color: var(--text-secondary);
  line-height: 1.6;
}

.roadmap-content p {
  margin-bottom: var(--spacing);
}

.roadmap-list {
  list-style: none;
  padding: 0;
  margin: 0;
}

.roadmap-list li {
  padding: var(--spacing-sm) 0;
  border-bottom: 1px dashed var(--border);
  color: var(--text-secondary);
  line-height: 1.5;
}

.roadmap-list li:last-child {
  border-bottom: none;
}

.roadmap-list li::before {
  content: "→";
  color: var(--primary);
  font-weight: bold;
  margin-right: var(--spacing-sm);
}

.resources-grid {
  display: grid;
  grid-template-columns: repeat(auto-fit, minmax(200px, 1fr));
  gap: var(--spacing);
}

.resource-btn {
  display: inline-flex;
  align-items: center;
  justify-content: center;
  gap: var(--spacing-sm);
  padding: var(--spacing) var(--spacing-lg);
  background: var(--bg-primary);
  color: var(--text-primary);
  border: 2px solid var(--border);
  border-radius: var(--radius);
  text-decoration: none;
  font-weight: 500;
  transition: var(--transition);
  cursor: pointer;
  font-size: 0.875rem;
}

.resource-btn:hover {
  background: var(--bg-tertiary);
  border-color: var(--primary);
  color: var(--primary);
  transform: translateY(-2px);
  box-shadow: var(--shadow);
}

.acceptance-text {
  font-size: 0.875rem;
  color: var(--text-muted);
  margin-top: var(--spacing-lg);
  margin-bottom: var(--spacing-lg);
  line-height: 1.5;
  max-width: 600px;
  margin-left: auto;
  margin-right: auto;
  text-align: center;
}

.about-accept-btn {
  background: linear-gradient(135deg, var(--success), #047857);
  color: white;
  font-size: 1.125rem;
  padding: var(--spacing) var(--spacing-xl);
  border: none;
  border-radius: var(--radius);
  font-weight: 600;
  cursor: pointer;
  transition: var(--transition);
  box-shadow: var(--shadow);
}

.about-accept-btn:hover {
  background: linear-gradient(135deg, #047857, #065f46);
  transform: translateY(-2px);
  box-shadow: var(--shadow-lg);
}

/* Responsive adjustments for about modal */
@media (max-width: 768px) {
  .about-modal-content {
    width: 95vw;
    margin: var(--spacing-sm);
    max-height: 95vh;
  }

  .about-title {
    font-size: 1.5rem;
  }

  .features-grid {
    grid-template-columns: 1fr;
  }

  .resources-grid {
    grid-template-columns: 1fr;
  }

  .about-modal-body {
    padding: var(--spacing);
  }

  .about-alert .alert-content {
    column-count: 1;
  }
}

@media (max-width: 480px) {
  .about-title {
    font-size: 1.25rem;
  }

  .about-description {
    font-size: 1rem;
    padding: var(--spacing);
  }

  .about-modal-header {
    padding: var(--spacing);
  }
}

@keyframes modalSlideIn {
  from {
    opacity: 0;
    transform: scale(0.95) translateY(-20px);
  }
  to {
    opacity: 1;
    transform: scale(1) translateY(0);
  }
}

.details-grid {
  display: grid;
  grid-template-columns: 1fr 1fr;
  gap: var(--spacing-xl);
  margin-bottom: var(--spacing-lg);
  flex: 1;
  overflow: hidden;
}

.details-panel {
  background: var(--bg-secondary);
  border-radius: var(--radius);
  padding: var(--spacing-lg);
  border: 1px solid var(--border);
  display: flex;
  flex-direction: column;
  gap: var(--spacing-lg);
  overflow: hidden;
}

.details-breakdown {
  flex: 1;
  overflow: auto;
  padding-right: var(--spacing-sm);
}

.details-panel-title {
  font-size: 1.125rem;
  font-weight: 600;
  color: var(--primary);
  margin: 0;
  text-align: center;
  border-bottom: 1px solid var(--border);
  padding-bottom: var(--spacing-sm);
}

.breakdown-item {
  display: flex;
  justify-content: space-between;
  align-items: center;
  padding: var(--spacing-sm) 0;
  border-bottom: 1px dashed var(--border);
}

.breakdown-item:last-child {
  border-bottom: none;
}

.breakdown-label {
  font-weight: 500;
  color: var(--text-primary);
}

.breakdown-values {
  text-align: right;
  font-size: 0.875rem;
}

.breakdown-count {
  color: var(--text-muted);
  font-weight: 500;
}

.breakdown-weight {
  color: var(--primary);
  font-weight: 600;
}

.breakdown-value {
  color: var(--success);
  font-weight: 600;
}

.chart-canvas-container {
  position: relative;
  height: 300px;
  width: 100%;
  margin: 0 auto;
  flex: 0 0 300px;
}

.chart-canvas {
  max-height: 300px !important;
}

/* =============================================================================
   PAGINATION
   ============================================================================= */

.pagination-section {
  margin: var(--spacing) 0;
}

.pagination-controls {
  display: flex;
  flex-direction: column;
  align-items: center;
  gap: var(--spacing-sm);
  padding: 0.25rem 0;
}

.pagination-buttons {
  display: flex;
  width: 100%;
  align-items: center;
  justify-content: space-between;
}

.pagination-left,
.pagination-right {
  display: flex;
  gap: var(--spacing-sm);
}

.pagination-center {
  display: flex;
  gap: var(--spacing-sm);
  justify-content: center;
  flex-grow: 1;
}

.items-per-page {
  display: flex;
  justify-content: flex-end;
  align-items: center;
  gap: var(--spacing-sm);
  margin-left: auto;
}

.table-controls {
  display: flex;
  align-items: center;
  margin-bottom: var(--spacing-sm);
  gap: var(--spacing-lg);
}

.items-label {
  font-size: 0.875rem;
  font-weight: 500;
  color: var(--text-muted);
}

.table-disclaimer {
  font-size: 0.75rem;
  color: var(--text-muted);
  font-style: italic;
}

.pagination-select {
  width: 6rem;
  height: 2.75rem;
}

.pagination-btn {
  min-width: 2.5rem;
  height: 2.5rem;
  display: flex;
  align-items: center;
  justify-content: center;
  border-radius: var(--radius);
  border: 1px solid var(--border);
  background: var(--bg-primary);
  color: var(--text-primary);
  font-weight: 500;
  transition: var(--transition);
  cursor: pointer;
  padding: 0;
}

.pagination-btn.active {
  background: var(--primary);
  color: white;
  border-color: var(--primary);
  font-weight: 600;
}

.pagination-btn:hover:not(:disabled) {
  background: var(--bg-secondary);
  border-color: var(--border-hover);
}

.pagination-btn:disabled {
  opacity: 0.5;
  cursor: not-allowed;
}


/* =============================================================================
   SEARCH
   ============================================================================= */

.search-section {
  margin-bottom: var(--spacing-lg);
}

.search-container {
  display: flex;
  gap: var(--spacing-sm);
  align-items: center;
}

#searchInput {
  flex: 1;
}

#clearSearchBtn {
  width: auto;
  padding: 0.75rem 1.5rem;
  background: var(--secondary);
  color: white;
}

#clearSearchBtn:hover {
  background: var(--secondary-hover);
}

.search-results-info {
  font-size: 0.875rem;
  color: var(--text-muted);
  text-align: right;
}

.search-results-info:not(:empty) {
  margin-top: var(--spacing-sm);
}

/* =============================================================================
   IMPORT/EXPORT SECTION
   ============================================================================= */

.import-export-section h2 {
  text-align: center;
  font-weight: 600;
  margin-bottom: var(--spacing);
  color: var(--primary);
  font-size: 1.125rem;
}

.file-blocks {
  display: flex;
  flex-wrap: wrap;
  gap: var(--spacing);
}

.import-block,
.export-block {
  flex: 1;
}

.import-export-grid {
  display: grid;
  grid-template-columns: 1fr;
  gap: var(--spacing-sm);
}

.import-export-grid .btn,
.import-export-grid label.btn {
  height: 2.75rem;
  padding: var(--spacing-sm);
  display: flex;
  align-items: center;
  justify-content: center;
  text-align: center;
  margin: 0;
  line-height: 1;
}

.import-export-grid label.btn {
  cursor: pointer;
  position: relative;
  overflow: hidden;
}

.import-export-grid label.btn input {
  position: absolute;
  opacity: 0;
  width: 100%;
  height: 100%;
  cursor: pointer;
}

.import-progress {
  width: 100%;
  margin-top: var(--spacing-sm);
  display: none;
}

.import-progress-text {
  text-align: center;
  font-size: 0.875rem;
  color: var(--text-muted);
  margin-top: var(--spacing-sm);
  display: none;
}

/* =============================================================================
   TOGGLE SWITCHES
   ============================================================================= */

.switch {
  position: relative;
  display: inline-block;
  width: 44px;
  height: 24px;
}

.switch input {
  opacity: 0;
  width: 0;
  height: 0;
}

.slider {
  position: absolute;
  cursor: pointer;
  top: 0;
  left: 0;
  right: 0;
  bottom: 0;
  background-color: var(--border);
  transition: var(--transition);
  border-radius: 24px;
}

.slider:before {
  position: absolute;
  content: "";
  height: 18px;
  width: 18px;
  left: 3px;
  bottom: 3px;
  background-color: white;
  transition: var(--transition);
  border-radius: 50%;
  box-shadow: var(--shadow-sm);
}

input:checked + .slider {
  background-color: var(--primary);
}

input:checked + .slider:before {
  transform: translateX(20px);
}

input:disabled + .slider {
  background-color: var(--text-muted);
  opacity: 0.6;
}

.collectable-toggle {
  display: flex;
  align-items: center;
  gap: var(--spacing-sm);
}

.collectable-note,
.collectable-explanation {
  font-size: 0.75rem;
  color: var(--text-muted);
  margin-top: 0;
  text-align: left;
  font-style: italic;
}

/* =============================================================================
   BOATING ACCIDENT SECTION
   ============================================================================= */

.boating-accident-section {
  margin-top: var(--spacing-xl);
  text-align: center;
}

.backup-buttons {
  display: flex;
  flex-wrap: wrap;
  justify-content: center;
  gap: var(--spacing);
  margin-top: var(--spacing);
}

.import-icon,
.export-icon {
  margin-left: 0.25rem;
}

.import-icon {
  color: var(--success);
}

.export-icon {
  color: var(--info);
}

/* =============================================================================
   ACTION BUTTON GRIDS
   ============================================================================= */

.action-buttons {
  display: grid;
  gap: var(--spacing-sm);
  grid-template-columns: repeat(auto-fit, minmax(160px, 1fr));
}

/* =============================================================================
   RESPONSIVE DESIGN - Consolidated Media Queries
   
   Breakpoint strategy:
   - 1200px: Large desktop - reduce chart complexity, stack some elements
   - 992px: Desktop - simplify totals grid, reduce modal sizes
   - 768px: Tablet - stack most elements, smaller fonts, compact controls
   - 480px: Mobile - single column layout, minimal spacing, touch-friendly
   
   Key responsive features:
   - Flexible grid layouts that adapt to screen size
   - Progressive enhancement from mobile-first approach
   - Touch-friendly button and input sizing
   - Readable font sizes across all devices
   - Optimized table display with column adjustments
   ============================================================================= */

@media (max-width: 1200px) {
  .totals {
    grid-template-columns: repeat(3, 1fr);
  }

  #detailsModal .modal-content {
    max-width: 900px;
  }

  .details-grid {
    grid-template-columns: 1fr;
  }
}

@media (max-width: 992px) {
  .totals {
    grid-template-columns: repeat(2, 1fr);
  }

  #detailsModal .modal-content {
    max-width: 700px;
  }
}

@media (max-width: 768px) {
  body {
    width: 1024px;
    margin: var(--spacing) auto;
    padding: var(--spacing-sm);
  }

  .app-header {
    flex-direction: column;
    align-items: flex-start;
    gap: var(--spacing);
  }

  .app-header h1 {
    margin: 0;
  }

  section {
    padding: var(--spacing);
  }

  .pagination-controls {
    grid-template-columns: 1fr;
    text-align: center;
  }

  .pagination-left,
  .pagination-right {
    justify-content: center;
    margin-bottom: var(--spacing-sm);
  }

    .pagination-center {
      flex-direction: row;
      flex-wrap: wrap;
      gap: var(--spacing-sm);
    }

    .items-per-page {
      justify-content: center;
    }

    .table-controls {
      flex-direction: column;
      align-items: stretch;
      gap: var(--spacing-sm);
    }

  .search-container {
    flex-direction: column;
    align-items: stretch;
  }

  #clearSearchBtn {
    width: 100%;
  }

  .totals {
    grid-template-columns: 1fr;
  }

  .import-export-grid {
    grid-template-columns: 1fr;
  }

  .details-grid {
    grid-template-columns: 1fr;
    gap: var(--spacing);
  }

  #detailsModal .modal-content {
    max-width: 95%;
    padding: var(--spacing);
  }

  .grid-2 {
    grid-template-columns: 1fr;
  }

  .action-buttons {
    grid-template-columns: 1fr;
  }

  .chart-canvas-container {
    height: 250px;
  }

  .chart-canvas {
    max-height: 250px !important;
  }
}

@media (max-width: 480px) {
  h1 {
    font-size: 1.5rem;
  }

  .modal-content {
    margin: var(--spacing-sm);
    padding: var(--spacing);
  }

  .total-card {
    padding: var(--spacing);
  }

  .spot-input {
    padding: var(--spacing);
  }

  .chart-canvas-container {
    height: 200px;
  }

  .chart-canvas {
    max-height: 200px !important;
  }
}

/* Additional mobile table adjustments */
@media (max-width: 768px) {
  th {
    font-size: 0.7rem;
    padding: 0.25rem 0.125rem;
  }

  td {
    font-size: 0.7rem;
    padding: 0.2rem;
  }
}

@media (max-width: 480px) {
  th {
    font-size: 0.65rem;
    padding: 0.2rem 0.1rem;
  }

  td {
    font-size: 0.65rem;
    padding: 0.15rem;
  }

  td .btn {
    padding: 0.2rem 0.3rem;
    font-size: 0.65rem;
    min-height: 1.5rem;
  }
  td .action-btn {
    width: 4rem;
  }
}

@media (min-width: 600px) {
  .grid-2 {
    grid-template-columns: repeat(2, 1fr);
  }

  .action-buttons {
    grid-template-columns: repeat(2, 1fr);
  }
}<|MERGE_RESOLUTION|>--- conflicted
+++ resolved
@@ -122,14 +122,10 @@
 }
 
 body {
-<<<<<<< HEAD
+
   width: 1024px;
   margin: var(--spacing-lg) auto;
-=======
-  max-width: none;
-  min-width: 1800px;
-  margin: var(--spacing-lg) 10%;
->>>>>>> 1f636f4b
+
   padding: var(--spacing);
   transition: var(--transition);
 }
