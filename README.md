--- conflicted
+++ resolved
@@ -1,10 +1,6 @@
-<<<<<<< HEAD
+
 # StackTrackr v3.03.08i
-=======
-
-# StackTrackr v3.03.08i
-
->>>>>>> bf47fc1f
+
 
 StackTrackr is a comprehensive client-side web application for tracking precious metal investments. It's designed to help users manage their silver, gold, platinum, and palladium holdings with detailed financial metrics and enhanced tracking capabilities.
 
